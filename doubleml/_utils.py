--- conflicted
+++ resolved
@@ -217,7 +217,6 @@
     return
 
 
-<<<<<<< HEAD
 def _trimm(preds, trimming_rule, trimming_threshold):
     if trimming_rule == 'truncate':
         preds[preds < trimming_threshold] = trimming_threshold
@@ -232,11 +231,11 @@
         + np.multiply(1.0-treatment, 1.0 - np.multiply(1.0-propensity, mean_treat0))
 
     return normalized_weights
-=======
+
+
 def _check_is_propensity(preds, learner, learner_name, smpls, eps=1e-12):
     test_indices = np.concatenate([test_index for _, test_index in smpls])
     if any((preds[test_indices] < eps) | (preds[test_indices] > 1 - eps)):
         warnings.warn(f'Propensity predictions from learner {str(learner)} for'
                       f' {learner_name} are close to zero or one (eps={eps}).')
     return
->>>>>>> 32298ee0
