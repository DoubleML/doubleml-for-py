--- conflicted
+++ resolved
@@ -941,15 +941,9 @@
         return learner_is_classifier
 
     def _initialize_arrays(self):
-<<<<<<< HEAD
-        psi = np.full((self._dml_data.n_obs, self.n_rep, self._dml_data.n_treat), np.nan)
-        psi_deriv = np.full((self._dml_data.n_obs, self.n_rep, self._dml_data.n_treat), np.nan)
-        psi_elements = self._initialize_score_elements((self._dml_data.n_obs, self.n_rep, self._dml_data.n_treat))
-=======
         psi = np.full((self._dml_data.n_obs, self.n_rep, self._dml_data.n_coefs), np.nan)
-        psi_a = np.full((self._dml_data.n_obs, self.n_rep, self._dml_data.n_coefs), np.nan)
-        psi_b = np.full((self._dml_data.n_obs, self.n_rep, self._dml_data.n_coefs), np.nan)
->>>>>>> fbb0969e
+        psi_deriv = np.full((self._dml_data.n_obs, self.n_rep, self._dml_data.n_coefs), np.nan)
+        psi_elements = self._initialize_score_elements((self._dml_data.n_obs, self.n_rep, self._dml_data.n_coefs))
 
         coef = np.full(self._dml_data.n_coefs, np.nan)
         se = np.full(self._dml_data.n_coefs, np.nan)
