import numpy as np
import pandas as pd
import io

from abc import ABC, abstractmethod

from sklearn.utils.validation import check_array, column_or_1d,  check_consistent_length
from sklearn.utils import assert_all_finite
from sklearn.utils.multiclass import type_of_target
from ._utils import _assure_2d_array


class DoubleMLBaseData(ABC):
    """Base Class Double machine learning data-backends
    """
    def __init__(self,
                 data):
        if not isinstance(data, pd.DataFrame):
            raise TypeError('data must be of pd.DataFrame type. '
                            f'{str(data)} of type {str(type(data))} was passed.')
        if not data.columns.is_unique:
            raise ValueError('Invalid pd.DataFrame: '
                             'Contains duplicate column names.')
        self._data = data

    def __str__(self):
        data_summary = self._data_summary_str()
        buf = io.StringIO()
        self.data.info(verbose=False, buf=buf)
        df_info = buf.getvalue()
        res = '================== DoubleMLBaseData Object ==================\n' + \
              '\n------------------ Data summary      ------------------\n' + data_summary + \
              '\n------------------ DataFrame info    ------------------\n' + df_info
        return res

    def _data_summary_str(self):
        data_summary = f'No. Observations: {self.n_obs}\n'
        return data_summary

    @property
    def data(self):
        """
        The data.
        """
        return self._data

    @property
    def all_variables(self):
        """
        All variables available in the dataset.
        """
        return self.data.columns

    @property
    def n_obs(self):
        """
        The number of observations.
        """
        return self.data.shape[0]

    # TODO: This and the following property does not make sense but the base class DoubleML needs it (especially for the
    #  multiple treatment variables case) and other things are also build around it, see for example DoubleML._params
    @property
    def d_cols(self):
        return ['theta']

    @property
    def n_treat(self):
        """
        The number of treatment variables.
        """
        return 1

    @property
    @abstractmethod
    def n_coefs(self):
        pass


class DoubleMLData(DoubleMLBaseData):
    """Double machine learning data-backend.

    :class:`DoubleMLData` objects can be initialized from
    :class:`pandas.DataFrame`'s as well as :class:`numpy.ndarray`'s.

    Parameters
    ----------
    data : :class:`pandas.DataFrame`
        The data.

    y_col : str
        The outcome variable.

    d_cols : str or list
        The treatment variable(s).

    x_cols : None, str or list
        The covariates.
        If ``None``, all variables (columns of ``data``) which are neither specified as outcome variable ``y_col``, nor
        treatment variables ``d_cols``, nor instrumental variables ``z_cols`` are used as covariates.
        Default is ``None``.

    z_cols : None, str or list
        The instrumental variable(s).
        Default is ``None``.

    use_other_treat_as_covariate : bool
        Indicates whether in the multiple-treatment case the other treatment variables should be added as covariates.
        Default is ``True``.

    force_all_x_finite : bool or str
        Indicates whether to raise an error on infinite values and / or missings in the covariates ``x``.
        Possible values are: ``True`` (neither missings ``np.nan``, ``pd.NA`` nor infinite values ``np.inf`` are
        allowed), ``False`` (missings and infinite values are allowed), ``'allow-nan'`` (only missings are allowed).
        Note that the choice ``False`` and ``'allow-nan'`` are only reasonable if the machine learning methods used
        for the nuisance functions are capable to provide valid predictions with missings and / or infinite values
        in the covariates ``x``.
        Default is ``True``.

    Examples
    --------
    >>> from doubleml import DoubleMLData
    >>> from doubleml.datasets import make_plr_CCDDHNR2018
    >>> # initialization from pandas.DataFrame
    >>> df = make_plr_CCDDHNR2018(return_type='DataFrame')
    >>> obj_dml_data_from_df = DoubleMLData(df, 'y', 'd')
    >>> # initialization from np.ndarray
    >>> (x, y, d) = make_plr_CCDDHNR2018(return_type='array')
    >>> obj_dml_data_from_array = DoubleMLData.from_arrays(x, y, d)
    """
    def __init__(self,
                 data,
                 y_col,
                 d_cols,
                 x_cols=None,
                 z_cols=None,
                 use_other_treat_as_covariate=True,
                 force_all_x_finite=True):
        DoubleMLBaseData.__init__(self, data)

        self.y_col = y_col
        self.d_cols = d_cols
        self.z_cols = z_cols
        self.x_cols = x_cols
        self._check_disjoint_sets_y_d_x_z()
        self.use_other_treat_as_covariate = use_other_treat_as_covariate
        self.force_all_x_finite = force_all_x_finite
        self._binary_treats = self._check_binary_treats()
        self._binary_outcome = self._check_binary_outcome()
        self._set_y_z()
        # by default, we initialize to the first treatment variable
        self.set_x_d(self.d_cols[0])

    def __str__(self):
        data_summary = self._data_summary_str()
        buf = io.StringIO()
        self.data.info(verbose=False, buf=buf)
        df_info = buf.getvalue()
        res = '================== DoubleMLData Object ==================\n' + \
              '\n------------------ Data summary      ------------------\n' + data_summary + \
              '\n------------------ DataFrame info    ------------------\n' + df_info
        return res

    def _data_summary_str(self):
        data_summary = f'Outcome variable: {self.y_col}\n' \
                       f'Treatment variable(s): {self.d_cols}\n' \
                       f'Covariates: {self.x_cols}\n' \
                       f'Instrument variable(s): {self.z_cols}\n' \
                       f'No. Observations: {self.n_obs}\n'
        return data_summary

    @classmethod
    def from_arrays(cls, x, y, d, z=None, use_other_treat_as_covariate=True,
                    force_all_x_finite=True):
        """
        Initialize :class:`DoubleMLData` from :class:`numpy.ndarray`'s.

        Parameters
        ----------
        x : :class:`numpy.ndarray`
            Array of covariates.

        y : :class:`numpy.ndarray`
            Array of the outcome variable.

        d : :class:`numpy.ndarray`
            Array of treatment variables.

        z : None or :class:`numpy.ndarray`
            Array of instrumental variables.
            Default is ``None``.

        use_other_treat_as_covariate : bool
            Indicates whether in the multiple-treatment case the other treatment variables should be added as covariates.
            Default is ``True``.

        force_all_x_finite : bool or str
            Indicates whether to raise an error on infinite values and / or missings in the covariates ``x``.
            Possible values are: ``True`` (neither missings ``np.nan``, ``pd.NA`` nor infinite values ``np.inf`` are
            allowed), ``False`` (missings and infinite values are allowed), ``'allow-nan'`` (only missings are allowed).
            Note that the choice ``False`` and ``'allow-nan'`` are only reasonable if the machine learning methods used
            for the nuisance functions are capable to provide valid predictions with missings and / or infinite values
            in the covariates ``x``.
            Default is ``True``.

        Examples
        --------
        >>> from doubleml import DoubleMLData
        >>> from doubleml.datasets import make_plr_CCDDHNR2018
        >>> (x, y, d) = make_plr_CCDDHNR2018(return_type='array')
        >>> obj_dml_data_from_array = DoubleMLData.from_arrays(x, y, d)
        """
        if isinstance(force_all_x_finite, str):
            if force_all_x_finite != 'allow-nan':
                raise ValueError("Invalid force_all_x_finite " + force_all_x_finite + ". " +
                                 "force_all_x_finite must be True, False or 'allow-nan'.")
        elif not isinstance(force_all_x_finite, bool):
            raise TypeError("Invalid force_all_x_finite. " +
                            "force_all_x_finite must be True, False or 'allow-nan'.")

        x = check_array(x, ensure_2d=False, allow_nd=False,
                        force_all_finite=force_all_x_finite)
        d = check_array(d, ensure_2d=False, allow_nd=False)
        y = column_or_1d(y, warn=True)

        x = _assure_2d_array(x)
        d = _assure_2d_array(d)

        y_col = 'y'
        if z is None:
            check_consistent_length(x, y, d)
            z_cols = None
        else:
            z = check_array(z, ensure_2d=False, allow_nd=False)
            z = _assure_2d_array(z)
            check_consistent_length(x, y, d, z)
            if z.shape[1] == 1:
                z_cols = ['z']
            else:
                z_cols = [f'z{i + 1}' for i in np.arange(z.shape[1])]

        if d.shape[1] == 1:
            d_cols = ['d']
        else:
            d_cols = [f'd{i+1}' for i in np.arange(d.shape[1])]

        x_cols = [f'X{i+1}' for i in np.arange(x.shape[1])]

        if z is None:
            data = pd.DataFrame(np.column_stack((x, y, d)),
                                columns=x_cols + [y_col] + d_cols)
        else:
            data = pd.DataFrame(np.column_stack((x, y, d, z)),
                                columns=x_cols + [y_col] + d_cols + z_cols)

        return cls(data, y_col, d_cols, x_cols, z_cols, use_other_treat_as_covariate, force_all_x_finite)

    @property
    def x(self):
        """
        Array of covariates;
        Dynamic! May depend on the currently set treatment variable;
        To get an array of all covariates (independent of the currently set treatment variable)
        call ``obj.data[obj.x_cols].values``.
        """
        return self._X.values

    @property
    def y(self):
        """
        Array of outcome variable.
        """
        return self._y.values

    @property
    def d(self):
        """
        Array of treatment variable;
        Dynamic! Depends on the currently set treatment variable;
        To get an array of all treatment variables (independent of the currently set treatment variable)
        call ``obj.data[obj.d_cols].values``.
        """
        return self._d.values

    @property
    def z(self):
        """
        Array of instrumental variables.
        """
        if self.z_cols is not None:
            return self._z.values
        else:
            return None

    @property
    def n_treat(self):
        """
        The number of treatment variables.
        """
        return len(self.d_cols)

    @property
    def n_coefs(self):
        """
        The number of coefficients to be estimated.
        """
        return self.n_treat

    @property
    def n_instr(self):
        """
        The number of instruments.
        """
        if self.z_cols is not None:
            n_instr = len(self.z_cols)
        else:
            n_instr = 0
        return n_instr

    @property
    def binary_treats(self):
        """
        Series with logical(s) indicating whether the treatment variable(s) are binary with values 0 and 1.
        """
        return self._binary_treats

    @property
    def binary_outcome(self):
        """
        Logical indicating whether the outcome variable is binary with values 0 and 1.
        """
        return self._binary_outcome

    @property
    def x_cols(self):
        """
        The covariates.
        """
        return self._x_cols

    @x_cols.setter
    def x_cols(self, value):
        reset_value = hasattr(self, '_x_cols')
        if value is not None:
            if isinstance(value, str):
                value = [value]
            if not isinstance(value, list):
                raise TypeError('The covariates x_cols must be of str or list type (or None). '
                                f'{str(value)} of type {str(type(value))} was passed.')
            if not len(set(value)) == len(value):
                raise ValueError('Invalid covariates x_cols: '
                                 'Contains duplicate values.')
            if not set(value).issubset(set(self.all_variables)):
                raise ValueError('Invalid covariates x_cols. '
                                 'At least one covariate is no data column.')
            assert set(value).issubset(set(self.all_variables))
            self._x_cols = value
        else:
            # x_cols defaults to all columns but y_col, d_cols and z_cols
            if self.z_cols is not None:
                y_d_z = set.union({self.y_col}, set(self.d_cols), set(self.z_cols))
                x_cols = [col for col in self.data.columns if col not in y_d_z]
            else:
                y_d = set.union({self.y_col}, set(self.d_cols))
                x_cols = [col for col in self.data.columns if col not in y_d]
            self._x_cols = x_cols
        if reset_value:
            self._check_disjoint_sets()
            # by default, we initialize to the first treatment variable
            self.set_x_d(self.d_cols[0])

    @property
    def d_cols(self):
        """
        The treatment variable(s).
        """
        return self._d_cols

    @d_cols.setter
    def d_cols(self, value):
        reset_value = hasattr(self, '_d_cols')
        if isinstance(value, str):
            value = [value]
        if not isinstance(value, list):
            raise TypeError('The treatment variable(s) d_cols must be of str or list type. '
                            f'{str(value)} of type {str(type(value))} was passed.')
        if not len(set(value)) == len(value):
            raise ValueError('Invalid treatment variable(s) d_cols: '
                             'Contains duplicate values.')
        if not set(value).issubset(set(self.all_variables)):
            raise ValueError('Invalid treatment variable(s) d_cols. '
                             'At least one treatment variable is no data column.')
        self._d_cols = value
        if reset_value:
            self._check_disjoint_sets()
            # by default, we initialize to the first treatment variable
            self.set_x_d(self.d_cols[0])

    @property
    def y_col(self):
        """
        The outcome variable.
        """
        return self._y_col

    @y_col.setter
    def y_col(self, value):
        reset_value = hasattr(self, '_y_col')
        if not isinstance(value, str):
            raise TypeError('The outcome variable y_col must be of str type. '
                            f'{str(value)} of type {str(type(value))} was passed.')
        if value not in self.all_variables:
            raise ValueError('Invalid outcome variable y_col. '
                             f'{value} is no data column.')
        self._y_col = value
        if reset_value:
            self._check_disjoint_sets()
            self._set_y_z()

    @property
    def z_cols(self):
        """
        The instrumental variable(s).
        """
        return self._z_cols

    @z_cols.setter
    def z_cols(self, value):
        reset_value = hasattr(self, '_z_cols')
        if value is not None:
            if isinstance(value, str):
                value = [value]
            if not isinstance(value, list):
                raise TypeError('The instrumental variable(s) z_cols must be of str or list type (or None). '
                                f'{str(value)} of type {str(type(value))} was passed.')
            if not len(set(value)) == len(value):
                raise ValueError('Invalid instrumental variable(s) z_cols: '
                                 'Contains duplicate values.')
            if not set(value).issubset(set(self.all_variables)):
                raise ValueError('Invalid instrumental variable(s) z_cols. '
                                 'At least one instrumental variable is no data column.')
            self._z_cols = value
        else:
            self._z_cols = None
        if reset_value:
            self._check_disjoint_sets()
            self._set_y_z()

    @property
    def use_other_treat_as_covariate(self):
        """
        Indicates whether in the multiple-treatment case the other treatment variables should be added as covariates.
        """
        return self._use_other_treat_as_covariate

    @use_other_treat_as_covariate.setter
    def use_other_treat_as_covariate(self, value):
        reset_value = hasattr(self, '_use_other_treat_as_covariate')
        if not isinstance(value, bool):
            raise TypeError('use_other_treat_as_covariate must be True or False. '
                            f'Got {str(value)}.')
        self._use_other_treat_as_covariate = value
        if reset_value:
            # by default, we initialize to the first treatment variable
            self.set_x_d(self.d_cols[0])

    @property
    def force_all_x_finite(self):
        """
        Indicates whether to raise an error on infinite values and / or missings in the covariates ``x``.
        """
        return self._force_all_x_finite

    @force_all_x_finite.setter
    def force_all_x_finite(self, value):
        reset_value = hasattr(self, '_force_all_x_finite')
        if isinstance(value, str):
            if value != 'allow-nan':
                raise ValueError("Invalid force_all_x_finite " + value + ". " +
                                 "force_all_x_finite must be True, False or 'allow-nan'.")
        elif not isinstance(value, bool):
            raise TypeError("Invalid force_all_x_finite. " +
                            "force_all_x_finite must be True, False or 'allow-nan'.")
        self._force_all_x_finite = value
        if reset_value:
            # by default, we initialize to the first treatment variable
            self.set_x_d(self.d_cols[0])

    def _set_y_z(self):
        assert_all_finite(self.data.loc[:, self.y_col])
        self._y = self.data.loc[:, self.y_col]
        if self.z_cols is None:
            self._z = None
        else:
            assert_all_finite(self.data.loc[:, self.z_cols])
            self._z = self.data.loc[:, self.z_cols]

    def set_x_d(self, treatment_var):
        """
        Function that assigns the role for the treatment variables in the multiple-treatment case.

        Parameters
        ----------
        treatment_var : str
            Active treatment variable that will be set to d.
        """
        if not isinstance(treatment_var, str):
            raise TypeError('treatment_var must be of str type. '
                            f'{str(treatment_var)} of type {str(type(treatment_var))} was passed.')
        if treatment_var not in self.d_cols:
            raise ValueError('Invalid treatment_var. '
                             f'{treatment_var} is not in d_cols.')
        if self.use_other_treat_as_covariate:
            # note that the following line needs to be adapted in case an intersection of x_cols and d_cols as allowed
            # (see https://github.com/DoubleML/doubleml-for-py/issues/83)
            xd_list = self.x_cols + self.d_cols
            xd_list.remove(treatment_var)
        else:
            xd_list = self.x_cols
        assert_all_finite(self.data.loc[:, treatment_var])
        if self.force_all_x_finite:
            assert_all_finite(self.data.loc[:, xd_list],
                              allow_nan=self.force_all_x_finite == 'allow-nan')
        self._d = self.data.loc[:, treatment_var]
        self._X = self.data.loc[:, xd_list]

    def _check_binary_treats(self):
        is_binary = pd.Series(dtype=bool, index=self.d_cols)
        for treatment_var in self.d_cols:
            this_d = self.data.loc[:, treatment_var]
            binary_treat = (type_of_target(this_d) == 'binary')
            zero_one_treat = np.all((np.power(this_d, 2) - this_d) == 0)
            is_binary[treatment_var] = (binary_treat & zero_one_treat)
        return is_binary

    def _check_binary_outcome(self):
        y = self.data.loc[:, self.y_col]
        binary_outcome = (type_of_target(y) == 'binary')
        zero_one_outcome = np.all((np.power(y, 2) - y) == 0)
        is_binary = (binary_outcome & zero_one_outcome)
        return is_binary

    def _check_disjoint_sets(self):
        # this function can be extended in inherited subclasses
        self._check_disjoint_sets_y_d_x_z()

    def _check_disjoint_sets_y_d_x_z(self):
        y_col_set = {self.y_col}
        x_cols_set = set(self.x_cols)
        d_cols_set = set(self.d_cols)

        if not y_col_set.isdisjoint(x_cols_set):
            raise ValueError(f'{str(self.y_col)} cannot be set as outcome variable ``y_col`` and covariate in '
                             '``x_cols``.')
        if not y_col_set.isdisjoint(d_cols_set):
            raise ValueError(f'{str(self.y_col)} cannot be set as outcome variable ``y_col`` and treatment variable in '
                             '``d_cols``.')
        # note that the line xd_list = self.x_cols + self.d_cols in method set_x_d needs adaption if an intersection of
        # x_cols and d_cols as allowed (see https://github.com/DoubleML/doubleml-for-py/issues/83)
        if not d_cols_set.isdisjoint(x_cols_set):
            raise ValueError('At least one variable/column is set as treatment variable (``d_cols``) and as covariate'
                             '(``x_cols``). Consider using parameter ``use_other_treat_as_covariate``.')

        if self.z_cols is not None:
            z_cols_set = set(self.z_cols)
            if not y_col_set.isdisjoint(z_cols_set):
                raise ValueError(f'{str(self.y_col)} cannot be set as outcome variable ``y_col`` and instrumental '
                                 'variable in ``z_cols``.')
            if not d_cols_set.isdisjoint(z_cols_set):
                raise ValueError('At least one variable/column is set as treatment variable (``d_cols``) and '
                                 'instrumental variable in ``z_cols``.')
            if not x_cols_set.isdisjoint(z_cols_set):
                raise ValueError('At least one variable/column is set as covariate (``x_cols``) and instrumental '
                                 'variable in ``z_cols``.')


class DoubleMLClusterData(DoubleMLData):
    """Double machine learning data-backend for data with cluster variables.

    :class:`DoubleMLClusterData` objects can be initialized from
    :class:`pandas.DataFrame`'s as well as :class:`numpy.ndarray`'s.

    Parameters
    ----------
    data : :class:`pandas.DataFrame`
        The data.

    y_col : str
        The outcome variable.

    d_cols : str or list
        The treatment variable(s).

    cluster_cols : str or list
        The cluster variable(s).

    x_cols : None, str or list
        The covariates.
        If ``None``, all variables (columns of ``data``) which are neither specified as outcome variable ``y_col``, nor
        treatment variables ``d_cols``, nor instrumental variables ``z_cols`` are used as covariates.
        Default is ``None``.

    z_cols : None, str or list
        The instrumental variable(s).
        Default is ``None``.

    use_other_treat_as_covariate : bool
        Indicates whether in the multiple-treatment case the other treatment variables should be added as covariates.
        Default is ``True``.

    force_all_x_finite : bool or str
        Indicates whether to raise an error on infinite values and / or missings in the covariates ``x``.
        Possible values are: ``True`` (neither missings ``np.nan``, ``pd.NA`` nor infinite values ``np.inf`` are
        allowed), ``False`` (missings and infinite values are allowed), ``'allow-nan'`` (only missings are allowed).
        Note that the choice ``False`` and ``'allow-nan'`` are only reasonable if the machine learning methods used
        for the nuisance functions are capable to provide valid predictions with missings and / or infinite values
        in the covariates ``x``.
        Default is ``True``.

    Examples
    --------
    >>> from doubleml import DoubleMLClusterData
    >>> from doubleml.datasets import make_pliv_multiway_cluster_CKMS2021
    >>> # initialization from pandas.DataFrame
    >>> df = make_pliv_multiway_cluster_CKMS2021(return_type='DataFrame')
    >>> obj_dml_data_from_df = DoubleMLClusterData(df, 'Y', 'D', ['cluster_var_i', 'cluster_var_j'], z_cols='Z')
    >>> # initialization from np.ndarray
    >>> (x, y, d, cluster_vars, z) = make_pliv_multiway_cluster_CKMS2021(return_type='array')
    >>> obj_dml_data_from_array = DoubleMLClusterData.from_arrays(x, y, d, cluster_vars, z)
    """
    def __init__(self,
                 data,
                 y_col,
                 d_cols,
                 cluster_cols,
                 x_cols=None,
                 z_cols=None,
                 use_other_treat_as_covariate=True,
                 force_all_x_finite=True):
        DoubleMLBaseData.__init__(self, data)

        # we need to set cluster_cols (needs _data) before call to the super __init__ because of the x_cols setter
        self.cluster_cols = cluster_cols
        self._set_cluster_vars()
        DoubleMLData.__init__(self,
                              data,
                              y_col,
                              d_cols,
                              x_cols,
                              z_cols,
                              use_other_treat_as_covariate,
                              force_all_x_finite)
        self._check_disjoint_sets_cluster_cols()

    def __str__(self):
        data_summary = self._data_summary_str()
        buf = io.StringIO()
        self.data.info(verbose=False, buf=buf)
        df_info = buf.getvalue()
        res = '================== DoubleMLClusterData Object ==================\n' + \
              '\n------------------ Data summary      ------------------\n' + data_summary + \
              '\n------------------ DataFrame info    ------------------\n' + df_info
        return res

    def _data_summary_str(self):
        data_summary = f'Outcome variable: {self.y_col}\n' \
                       f'Treatment variable(s): {self.d_cols}\n' \
                       f'Cluster variable(s): {self.cluster_cols}\n' \
                       f'Covariates: {self.x_cols}\n' \
                       f'Instrument variable(s): {self.z_cols}\n' \
                       f'No. Observations: {self.n_obs}\n'
        return data_summary

    @classmethod
    def from_arrays(cls, x, y, d, cluster_vars, z=None, use_other_treat_as_covariate=True,
                    force_all_x_finite=True):
        """
        Initialize :class:`DoubleMLClusterData` from :class:`numpy.ndarray`'s.

        Parameters
        ----------
        x : :class:`numpy.ndarray`
            Array of covariates.

        y : :class:`numpy.ndarray`
            Array of the outcome variable.

        d : :class:`numpy.ndarray`
            Array of treatment variables.

        cluster_vars : :class:`numpy.ndarray`
            Array of cluster variables.

        z : None or :class:`numpy.ndarray`
            Array of instrumental variables.
            Default is ``None``.

        use_other_treat_as_covariate : bool
            Indicates whether in the multiple-treatment case the other treatment variables should be added as covariates.
            Default is ``True``.

        force_all_x_finite : bool or str
            Indicates whether to raise an error on infinite values and / or missings in the covariates ``x``.
            Possible values are: ``True`` (neither missings ``np.nan``, ``pd.NA`` nor infinite values ``np.inf`` are
            allowed), ``False`` (missings and infinite values are allowed), ``'allow-nan'`` (only missings are allowed).
            Note that the choice ``False`` and ``'allow-nan'`` are only reasonable if the machine learning methods used
            for the nuisance functions are capable to provide valid predictions with missings and / or infinite values
            in the covariates ``x``.
            Default is ``True``.

        Examples
        --------
        >>> from doubleml import DoubleMLClusterData
        >>> from doubleml.datasets import make_pliv_multiway_cluster_CKMS2021
        >>> (x, y, d, cluster_vars, z) = make_pliv_multiway_cluster_CKMS2021(return_type='array')
        >>> obj_dml_data_from_array = DoubleMLClusterData.from_arrays(x, y, d, cluster_vars, z)
        """
        dml_data = DoubleMLData.from_arrays(x, y, d, z, use_other_treat_as_covariate, force_all_x_finite)
        cluster_vars = check_array(cluster_vars, ensure_2d=False, allow_nd=False)
        cluster_vars = _assure_2d_array(cluster_vars)
        if cluster_vars.shape[1] == 1:
            cluster_cols = ['cluster_var']
        else:
            cluster_cols = [f'cluster_var{i + 1}' for i in np.arange(cluster_vars.shape[1])]

        data = pd.concat((pd.DataFrame(cluster_vars, columns=cluster_cols), dml_data.data), axis=1)

<<<<<<< HEAD
        return (cls(data, dml_data.y_col, dml_data.d_cols,
                    cluster_cols, dml_data.x_cols, dml_data.z_cols,
=======
        return (cls(data, dml_data.y_col, dml_data.d_cols, cluster_cols,
                    dml_data.x_cols, dml_data.z_cols,
>>>>>>> 0dcd89c7
                    dml_data.use_other_treat_as_covariate, dml_data.force_all_x_finite))

    @property
    def cluster_cols(self):
        """
        The cluster variable(s).
        """
        return self._cluster_cols

    @cluster_cols.setter
    def cluster_cols(self, value):
        reset_value = hasattr(self, '_cluster_cols')
        if isinstance(value, str):
            value = [value]
        if not isinstance(value, list):
            raise TypeError('The cluster variable(s) cluster_cols must be of str or list type. '
                            f'{str(value)} of type {str(type(value))} was passed.')
        if not len(set(value)) == len(value):
            raise ValueError('Invalid cluster variable(s) cluster_cols: '
                             'Contains duplicate values.')
        if not set(value).issubset(set(self.all_variables)):
            raise ValueError('Invalid cluster variable(s) cluster_cols. '
                             'At least one cluster variable is no data column.')
        self._cluster_cols = value
        if reset_value:
            self._check_disjoint_sets()
            self._set_cluster_vars()

    @property
    def n_cluster_vars(self):
        """
        The number of cluster variables.
        """
        return len(self.cluster_cols)

    @property
    def cluster_vars(self):
        """
        Array of cluster variable(s).
        """
        return self._cluster_vars.values

    @DoubleMLData.x_cols.setter
    def x_cols(self, value):
        if value is not None:
            # this call might become much easier with https://github.com/python/cpython/pull/26194
            super(self.__class__, self.__class__).x_cols.__set__(self, value)
        else:
            if self.z_cols is not None:
                y_d_z = set.union({self.y_col}, set(self.d_cols), set(self.z_cols), set(self.cluster_cols))
                x_cols = [col for col in self.data.columns if col not in y_d_z]
            else:
                y_d = set.union({self.y_col}, set(self.d_cols), set(self.cluster_cols))
                x_cols = [col for col in self.data.columns if col not in y_d]
            # this call might become much easier with https://github.com/python/cpython/pull/26194
            super(self.__class__, self.__class__).x_cols.__set__(self, x_cols)

    def _check_disjoint_sets(self):
        # apply the standard checks from the DoubleMLData class
        super(DoubleMLClusterData, self)._check_disjoint_sets()
        self._check_disjoint_sets_cluster_cols()

    def _check_disjoint_sets_cluster_cols(self):
        # apply the standard checks from the DoubleMLData class
        super(DoubleMLClusterData, self)._check_disjoint_sets()

        # special checks for the additional cluster variables
        cluster_cols_set = set(self.cluster_cols)
        y_col_set = {self.y_col}
        x_cols_set = set(self.x_cols)
        d_cols_set = set(self.d_cols)

        if not y_col_set.isdisjoint(cluster_cols_set):
            raise ValueError(f'{str(self.y_col)} cannot be set as outcome variable ``y_col`` and cluster '
                             'variable in ``cluster_cols``.')
        if not d_cols_set.isdisjoint(cluster_cols_set):
            raise ValueError('At least one variable/column is set as treatment variable (``d_cols``) and '
                             'cluster variable in ``cluster_cols``.')
        # TODO: Is the following combination allowed, or not?
        if not x_cols_set.isdisjoint(cluster_cols_set):
            raise ValueError('At least one variable/column is set as covariate (``x_cols``) and cluster '
                             'variable in ``cluster_cols``.')
        if self.z_cols is not None:
            z_cols_set = set(self.z_cols)
            if not z_cols_set.isdisjoint(cluster_cols_set):
                raise ValueError('At least one variable/column is set as instrumental variable (``z_cols``) and '
                                 'cluster variable in ``cluster_cols``.')

    def _set_cluster_vars(self):
        assert_all_finite(self.data.loc[:, self.cluster_cols])
        self._cluster_vars = self.data.loc[:, self.cluster_cols]<|MERGE_RESOLUTION|>--- conflicted
+++ resolved
@@ -725,13 +725,8 @@
 
         data = pd.concat((pd.DataFrame(cluster_vars, columns=cluster_cols), dml_data.data), axis=1)
 
-<<<<<<< HEAD
-        return (cls(data, dml_data.y_col, dml_data.d_cols,
-                    cluster_cols, dml_data.x_cols, dml_data.z_cols,
-=======
         return (cls(data, dml_data.y_col, dml_data.d_cols, cluster_cols,
                     dml_data.x_cols, dml_data.z_cols,
->>>>>>> 0dcd89c7
                     dml_data.use_other_treat_as_covariate, dml_data.force_all_x_finite))
 
     @property
