--- conflicted
+++ resolved
@@ -339,8 +339,7 @@
             self._z = None
         else:
             self._z = self.data.loc[:, self.z_cols]
-    
-<<<<<<< HEAD
+
     def set_x_d(self, treatment_var):
         """
         Function that assigns the role for the treatment variables in the multiple-treatment case.
@@ -350,16 +349,12 @@
         treatment_var : str
             Active treatment variable that will be set to d.
         """
-        assert treatment_var in self.d_cols
-=======
-    def _set_x_d(self, treatment_var):
         if not isinstance(treatment_var, str):
             raise TypeError('treatment_var must be of str type. '
                             f'{str(treatment_var)} of type {str(type(treatment_var))} was passed.')
         if treatment_var not in self.d_cols:
             raise ValueError('Invalid treatment_var. '
                              f'{treatment_var} is not in d_cols.')
->>>>>>> c824553e
         if self.use_other_treat_as_covariate:
             xd_list = self.x_cols + self.d_cols
             xd_list.remove(treatment_var)
