--- conflicted
+++ resolved
@@ -4,15 +4,11 @@
 from .double_ml_pliv import DoubleMLPLIV
 from .double_ml_irm import DoubleMLIRM
 from .double_ml_iivm import DoubleMLIIVM
-<<<<<<< HEAD
-from doubleml.double_ml_pcorr import DoubleMLPartialCorr
-from doubleml.double_ml_copula import DoubleMLPartialCopula
+from .double_ml_pcorr import DoubleMLPartialCorr
+from .double_ml_copula import DoubleMLPartialCopula
 
 from .double_ml_data import DoubleMLData, DoubleMLClusterData, DoubleMLPartialDependenceData
-=======
-from .double_ml_data import DoubleMLData, DoubleMLClusterData
 from .double_ml_blp import DoubleMLBLP
->>>>>>> 192e88a0
 
 __all__ = ['DoubleMLPLR',
            'DoubleMLPLIV',
@@ -22,10 +18,7 @@
            'DoubleMLPartialCopula',
            'DoubleMLData',
            'DoubleMLClusterData',
-<<<<<<< HEAD
-           'DoubleMLPartialDependenceData']
-=======
+           'DoubleMLPartialDependenceData',
            'DoubleMLBLP']
->>>>>>> 192e88a0
 
 __version__ = get_distribution('doubleml').version