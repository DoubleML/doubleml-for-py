import warnings
from collections.abc import Callable

import numpy as np
import pandas as pd
from scipy.stats import norm
from sklearn.base import clone
from sklearn.utils.multiclass import type_of_target

from doubleml import DoubleMLData
from doubleml.double_ml import DoubleML
from doubleml.rdd._utils import _is_rdrobust_available
from doubleml.utils._checks import _check_resampling_specification, _check_supports_sample_weights
from doubleml.utils.resampling import DoubleMLResampling

# validate optional rdrobust import
rdrobust = _is_rdrobust_available()


class RDFlex:
    """Flexible adjustment with double machine learning for regression discontinuity designs

    Parameters
    ----------
    obj_dml_data : :class:`DoubleMLRDDData` object
        The :class:`DoubleMLRDDData` object providing the data and specifying the variables for the causal model.

    ml_g : estimator implementing ``fit()`` and ``predict()``
        A machine learner implementing ``fit()`` and ``predict()`` methods and support ``sample_weights`` (e.g.
        :py:class:`sklearn.ensemble.RandomForestRegressor`) for the nuisance functions
        :math:`g_0^{\\pm}(X) = E[Y|\\text{score}=\\text{cutoff}^{\\pm}, X]`. The adjustment function is then
        defined as :math:`\\eta_0(X) = (g_0^{+}(X) + g_0^{-}(X))/2`.

    ml_m : classifier implementing ``fit()`` and ``predict_proba()`` or None
        A machine learner implementing ``fit()`` and ``predict_proba()`` methods and support ``sample_weights`` (e.g.
        :py:class:`sklearn.ensemble.RandomForestClassifier`) for the nuisance functions
        :math:`m_0^{\\pm}(X) = E[D|\\text{score}=\\text{cutoff}^{\\pm}, X]`. The adjustment function is then
        defined as :math:`\\eta_0(X) = (m_0^{+}(X) + m_0^{-}(X))/2`.
        Or None, in case of a non-fuzzy design.
        Default is ``None``.

    fuzzy : bool
        Indicates whether to fit a fuzzy or a sharp design.
        That is if the intended treatment defined by the cutoff can diverge from the actual treatment given
        with ``obj_dml_data.d``.
        Default is ``False``.

    n_folds : int
        Number of folds.
        Default is ``5``.

    n_rep : int
        Number of repetitions for the sample splitting.
        Default is ``1``.

    cutoff : float or int
        A float or intspecifying the cutoff in the score.
        Default is ``0``.

    h_fs : float or None
        Initial bandwidth in the first stage estimation. If ``None``, then the optimal bandwidth without
        covariates will be used.
        Default is ``None``.

    fs_specification : str
        Specification of the first stage regression. The options are ``cutoff``, ``cutoff and score`` and
        ``interacted cutoff and score``.
        Default is ``cutoff``.

    fs_kernel : str
        Kernel for the first stage estimation. ``uniform``, ``triangular`` and ``epanechnikov`` are supported.
        Default is ``triangular``.

    **kwargs : kwargs
        Key-worded arguments that are not used within RDFlex but directly handed to rdrobust.

    Examples
    --------
    >>> import numpy as np
    >>> import doubleml as dml
    >>> from doubleml.rdd.datasets import make_simple_rdd_data
    >>> from sklearn.ensemble import RandomForestRegressor, RandomForestClassifier
    >>> np.random.seed(123)
    >>> data_dict = make_simple_rdd_data(fuzzy=True)
<<<<<<< HEAD
    >>> obj_dml_data = dml.DoubleMLRDDData.from_arrays(
    ...     x=data_dict["X"],
    ...     y=data_dict["Y"],
    ...     d=data_dict["D"],
    ...     s=data_dict["score"]
    ... )
=======
    >>> obj_dml_data = dml.DoubleMLData.from_arrays(x=data_dict["X"], y=data_dict["Y"], d=data_dict["D"], s=data_dict["score"])
>>>>>>> 94f48616
    >>> ml_g = RandomForestRegressor()
    >>> ml_m = RandomForestClassifier()
    >>> rdflex_obj = dml.rdd.RDFlex(obj_dml_data, ml_g, ml_m, fuzzy=True)
    >>> print(rdflex_obj.fit())
    Method             Coef.     S.E.     t-stat       P>|t|           95% CI
    -------------------------------------------------------------------------
    Conventional      0.935     0.220     4.244    2.196e-05  [0.503, 1.367]
    Robust                 -        -     3.635    2.785e-04  [0.418, 1.396]

    """

    def __init__(
        self,
        obj_dml_data,
        ml_g,
        ml_m=None,
        fuzzy=False,
        cutoff=0,
        n_folds=5,
        n_rep=1,
        h_fs=None,
        fs_specification="cutoff",
        fs_kernel="triangular",
        **kwargs,
    ):
        if rdrobust is None:
            msg = "rdrobust is not installed. Please install it using 'pip install DoubleML[rdd]'"
            raise ImportError(msg)

        self._check_data(obj_dml_data, cutoff)
        self._dml_data = obj_dml_data
        self._is_cluster_data = self._dml_data.is_cluster_data

        self._score = self._dml_data.s - cutoff
        self._cutoff = cutoff
        self._intendend_treatment = (self._score >= 0).astype(bool)
        self._fuzzy = fuzzy

        if not fuzzy and any(self._dml_data.d != self._intendend_treatment):
            warnings.warn("A sharp RD design is being estimated, but the data indicate that the design is fuzzy.")

        self._check_and_set_learner(ml_g, ml_m)

        _check_resampling_specification(n_folds, n_rep)
        self._n_folds = n_folds
        self._n_rep = n_rep

        if h_fs is None:
            fuzzy = self._dml_data.d if self._fuzzy else None
            self._h_fs = rdrobust.rdbwselect(y=obj_dml_data.y, x=self._score, fuzzy=fuzzy).bws.values.flatten().max()
        else:
            if not isinstance(h_fs, (float)):
                raise TypeError(f"Initial bandwidth 'h_fs' has to be a float. Object of type {str(type(h_fs))} passed.")
            self._h_fs = h_fs

        self._fs_specification = self._check_fs_specification(fs_specification)
        self._fs_kernel_function, self._fs_kernel_name = self._check_and_set_kernel(fs_kernel)
        self._w = self._calc_weights(kernel=self._fs_kernel_function, h=self.h_fs)

        self._check_effect_sign()

        if found_keys := {"h", "b"} & kwargs.keys():
            warnings.warn(
                (
                    f"Key-worded arguments contain: {found_keys}.\n"
                    "Iterative bandwidth selection will be overwritten by provided values."
                )
            )

        self.kwargs = kwargs

        self._smpls = DoubleMLResampling(
            n_folds=self.n_folds, n_rep=self.n_rep, n_obs=obj_dml_data.n_obs, stratify=obj_dml_data.d
        ).split_samples()

        self._M_Y, self._M_D, self._h, self._rdd_obj, self._all_coef, self._all_se, self._all_ci = self._initialize_arrays()

        # Initialize all properties to None
        self._coef = None
        self._se = None
        self._ci = None
        self._N_h = None
        self._final_h = None
        self._all_cis = None
        self._i_rep = None

    def __str__(self):
        if np.any(~np.isnan(self._M_Y[:, 0])):
            method_names = ["Conventional", "Robust"]
            lines = [
                "Method             Coef.     S.E.     t-stat       P>|t|           95% CI",
                "-------------------------------------------------------------------------",
            ]

            for i, name in enumerate(method_names):
                if name == "Conventional":
                    line = (
                        f"{name:<18}"
                        f"{self.coef[i]:<10.3f}"
                        f"{self.se[i]:<10.3f}"
                        f"{self.t_stat[i]:<9.3f}"
                        f"{self.pval[i]:<11.3e}"
                        f"[{self.ci[i, 0]:.3f}, {self.ci[i, 1]:.3f}]"
                    )
                else:
                    assert name == "Robust"
                    # Access robust values from index 2 as specified
                    line = (
                        f"{name:<17}"
                        "      -        -     "
                        f"{self.t_stat[2]:<9.3f}"
                        f"{self.pval[2]:<11.3e}"
                        f"[{self.ci[2, 0]:.3f}, {self.ci[2, 1]:.3f}]"
                    )

                lines.append(line)
            result = "\n".join(lines)

            additional_info = (
                "\nDesign Type:        "
                + ("Fuzzy" if self.fuzzy else "Sharp")
                + f"\nCutoff:             {self.cutoff}"
                + f"\nFirst Stage Kernel: {self.fs_kernel}"
                + f"\nFinal Bandwidth:    {self.h}"
            )

            return result + additional_info

        else:
            return "DoubleML RDFlex Object. Run `.fit()` for estimation."

    @property
    def fuzzy(self):
        """
        Indicates whether the design is fuzzy or not.
        """
        return self._fuzzy

    @property
    def n_folds(self):
        """
        Number of folds.
        """
        return self._n_folds

    @property
    def n_rep(self):
        """
        Number of repetitions for the sample splitting.
        """
        return self._n_rep

    @property
    def h_fs(self):
        """
        Initial bandwidth in the first stage estimation.
        """
        return self._h_fs

    @property
    def h(self):
        """
        Array of final bandwidths in the last stage estimation (shape (``n_rep``,)).
        """
        return self._h

    @property
    def fs_kernel(self):
        """
        Kernel for the first stage estimation.
        """
        return self._fs_kernel_name

    @property
    def w(self):
        """
        Weights for the first stage estimation.
        """
        return self._w

    @property
    def cutoff(self):
        """
        Cutoff at which the treatment effect is estimated.
        """
        return self._cutoff

    @property
    def coef(self):
        """
        Estimates for the causal parameter after calling :meth:`fit`.
        """
        return self._coef

    @property
    def se(self):
        """
        Standard errors for the causal parameter(s) after calling :meth:`fit`.
        """
        return self._se

    @property
    def t_stat(self):
        """
        t-statistics for the causal parameter(s) after calling :meth:`fit`.
        """
        t_stat = self.coef / self.se
        return t_stat

    @property
    def pval(self):
        """
        p-values for the causal parameter(s) after calling :meth:`fit`.
        """
        pval = 2 * norm.cdf(-np.abs(self.t_stat))
        return pval

    @property
    def ci(self):
        """
        Confidence intervals for the causal parameter(s) after calling :meth:`fit`.
        """
        return self._ci

    @property
    def all_coef(self):
        """
        Estimates of the causal parameter(s) for the ``n_rep`` different sample splits after calling :meth:`fit`.
        """
        return self._all_coef

    @property
    def all_se(self):
        """
        Standard errors of the causal parameter(s) for the ``n_rep`` different sample splits after calling :meth:`fit`.
        """
        return self._all_se

    def fit(self, n_iterations=2):
        """
        Estimate RDFlex model.

        Parameters
        ----------

        n_iterations : int
            Number of iterations for the iterative bandwidth fitting.
            Default is ``2``.

        Returns
        -------
        self : object
        """

        self._check_iterations(n_iterations)

        # set variables for readablitity
        Y = self._dml_data.y
        D = self._dml_data.d
        for i_rep in range(self.n_rep):
            self._i_rep = i_rep

            # set initial weights smpls
            weights = self.w

            for iteration in range(n_iterations):
                eta_Y = self._fit_nuisance_model(outcome=Y, estimator_name="ml_g", weights=weights, smpls=self._smpls[i_rep])
                self._M_Y[:, i_rep] = Y - eta_Y

                if self.fuzzy:
                    eta_D = self._fit_nuisance_model(
                        outcome=D, estimator_name="ml_m", weights=weights, smpls=self._smpls[i_rep]
                    )
                    self._M_D[:, i_rep] = D - eta_D

                # update weights via iterative bandwidth fitting
                if iteration < (n_iterations - 1):
                    h, b, weights = self._update_weights()
                else:
                    if n_iterations == 1:
                        h = None
                        b = None

                    rdd_res = self._fit_rdd(h=h, b=b)
                    self._set_coefs(rdd_res, h)

        self.aggregate_over_splits()

        return self

    def confint(self, level=0.95):
        """
        Confidence intervals for RDFlex models.

        Parameters
        ----------
        level : float
            The confidence level.
            Default is ``0.95``.

        Returns
        -------
        df_ci : pd.DataFrame
            A data frame with the confidence interval(s).
        """
        if not isinstance(level, float):
            raise TypeError(f"The confidence level must be of float type. {str(level)} of type {str(type(level))} was passed.")
        if (level <= 0) | (level >= 1):
            raise ValueError(f"The confidence level must be in (0,1). {str(level)} was passed.")

        # compute critical values
        alpha = 1 - level
        percentages = np.array([alpha / 2, 1.0 - alpha / 2])

        critical_values = np.repeat(norm.ppf(percentages[1]), self._n_rep)

        # compute all cis over repetitions (shape: n_coef x 2 x n_rep)
        self._all_cis = np.stack(
            (self.all_coef - self.all_se * critical_values, self.all_coef + self.all_se * critical_values), axis=1
        )
        ci = np.median(self._all_cis, axis=2)
        df_ci = pd.DataFrame(
            ci, columns=["{:.1f} %".format(i * 100) for i in percentages], index=["Conventional", "Bias-Corrected", "Robust"]
        )

        return df_ci

    def _fit_nuisance_model(self, outcome, estimator_name, weights, smpls):
        # Include transformation of score and cutoff if necessary
        if self._fs_specification == "cutoff":
            Z = self._intendend_treatment  # instrument for treatment
            Z_left = np.zeros_like(Z)
            Z_right = np.ones_like(Z)
        elif self._fs_specification == "cutoff and score":
            Z = np.column_stack((self._intendend_treatment, self._score))
            Z_left = np.zeros_like(Z)
            Z_right = np.column_stack((np.ones_like(self._intendend_treatment), np.zeros_like(self._score)))
        else:
            assert self._fs_specification == "interacted cutoff and score"
            Z = np.column_stack((self._intendend_treatment, self._intendend_treatment * self._score, self._score))
            Z_left = np.zeros_like(Z)
            Z_right = np.column_stack(
                (np.ones_like(self._intendend_treatment), np.zeros_like(self._score), np.zeros_like(self._score))
            )

        X = self._dml_data.x
        ZX = np.column_stack((Z, X))
        ZX_left = np.column_stack((Z_left, X))
        ZX_right = np.column_stack((Z_right, X))

        mu_left, mu_right = np.full_like(outcome, fill_value=np.nan), np.full_like(outcome, fill_value=np.nan)

        for train_index, test_index in smpls:
            estimator = clone(self._learner[estimator_name])
            estimator.fit(ZX[train_index], outcome[train_index], sample_weight=weights[train_index])

            if self._predict_method[estimator_name] == "predict":
                mu_left[test_index] = estimator.predict(ZX_left[test_index])
                mu_right[test_index] = estimator.predict(ZX_right[test_index])
            else:
                assert self._predict_method[estimator_name] == "predict_proba"
                mu_left[test_index] = estimator.predict_proba(ZX_left[test_index])[:, 1]
                mu_right[test_index] = estimator.predict_proba(ZX_right[test_index])[:, 1]

        return (mu_left + mu_right) / 2

    def _update_weights(self):
        rdd_res = self._fit_rdd()
        # TODO: "h", "b" features "left" and "right"
        h = rdd_res.bws.loc["h"].max()
        b = rdd_res.bws.loc["b"].max()
        weights = self._calc_weights(kernel=self._fs_kernel_function, h=h)

        return h, b, weights

    def _fit_rdd(self, h=None, b=None):
        if self.fuzzy:
            rdd_res = rdrobust.rdrobust(
                y=self._M_Y[:, self._i_rep],
                x=self._score,
                fuzzy=self._M_D[:, self._i_rep],
                c=0,
                **({"h": h, "b": b} | self.kwargs),
            )
        else:
            rdd_res = rdrobust.rdrobust(
                y=self._M_Y[:, self._i_rep], x=self._score, fuzzy=None, c=0, **({"h": h, "b": b} | self.kwargs)
            )
        return rdd_res

    def _set_coefs(self, rdd_res, h):
        self._h[self._i_rep] = h
        self._all_coef[:, self._i_rep] = rdd_res.coef.values.flatten()
        self._all_se[:, self._i_rep] = rdd_res.se.values.flatten()
        self._all_ci[:, :, self._i_rep] = rdd_res.ci.values
        self._rdd_obj[self._i_rep] = rdd_res

    def _calc_weights(self, kernel, h):
        weights = kernel(self._score, h)
        return weights

    def _initialize_arrays(self):
        M_Y = np.full(shape=(self._dml_data.n_obs, self.n_rep), fill_value=np.nan)
        M_D = np.full(shape=(self._dml_data.n_obs, self.n_rep), fill_value=np.nan)
        h = np.full(shape=self.n_rep, fill_value=np.nan)
        rdd_obj = [None] * self.n_rep
        all_coef = np.full(shape=(3, self.n_rep), fill_value=np.nan)
        all_se = np.full(shape=(3, self.n_rep), fill_value=np.nan)
        all_ci = np.full(shape=(3, 2, self.n_rep), fill_value=np.nan)

        return M_Y, M_D, h, rdd_obj, all_coef, all_se, all_ci

    def _check_data(self, obj_dml_data, cutoff):
        if not isinstance(obj_dml_data, DoubleMLData):
            raise TypeError(
                f"The data must be of DoubleMLData type. {str(obj_dml_data)} of type {str(type(obj_dml_data))} was passed."
            )

        # score checks
        if obj_dml_data.s_col is None:
            raise ValueError("Incompatible data. " + "Score variable has not been set. ")
        is_continuous = type_of_target(obj_dml_data.s) == "continuous"
        if not is_continuous:
            raise ValueError("Incompatible data. " + "Score variable has to be continuous. ")

        if not isinstance(cutoff, (int, float)):
            raise TypeError(f"Cutoff value has to be a float or int. Object of type {str(type(cutoff))} passed.")
        if not (obj_dml_data.s.min() <= cutoff <= obj_dml_data.s.max()):
            raise ValueError("Cutoff value is not within the range of the score variable. ")

        # treatment checks
        one_treat = obj_dml_data.n_treat == 1
        binary_treat = type_of_target(obj_dml_data.d) == "binary"
        zero_one_treat = np.all((np.power(obj_dml_data.d, 2) - obj_dml_data.d) == 0)
        if not (one_treat & binary_treat & zero_one_treat):
            raise ValueError(
                "Incompatible data. "
                "To fit an RDFlex model with DML "
                "exactly one binary variable with values 0 and 1 "
                "needs to be specified as treatment variable."
            )

        # instrument checks
        if obj_dml_data.z_cols is not None:
            raise ValueError(
                "Incompatible data. " + " and ".join(obj_dml_data.z_cols) + " have been set as instrumental variable(s). "
            )

    def _check_and_set_learner(self, ml_g, ml_m):
        # check ml_g
        ml_g_is_classifier = DoubleML._check_learner(ml_g, "ml_g", regressor=True, classifier=True)
        _check_supports_sample_weights(ml_g, "ml_g")
        self._learner = {"ml_g": ml_g}
        if ml_g_is_classifier:
            if self._dml_data.binary_outcome:
                self._predict_method = {"ml_g": "predict_proba"}
            else:
                raise ValueError(
                    f"The ml_g learner {str(ml_g)} was identified as classifier "
                    "but the outcome variable is not binary with values 0 and 1."
                )
        else:
            self._predict_method = {"ml_g": "predict"}

        # check ml_m
        if self._fuzzy:
            if ml_m is not None:
                _ = DoubleML._check_learner(ml_m, "ml_m", regressor=False, classifier=True)
                _check_supports_sample_weights(ml_m, "ml_m")

                self._learner["ml_m"] = ml_m
                self._predict_method["ml_m"] = "predict_proba"
            else:
                raise ValueError("Fuzzy design requires a classifier ml_m for treatment assignment.")

        else:
            if ml_m is not None:
                warnings.warn(
                    (
                        "A learner ml_m has been provided for for a sharp design but will be ignored. "
                        "A learner ml_m is not required for estimation."
                    )
                )

    def _check_and_set_kernel(self, fs_kernel):
        if not isinstance(fs_kernel, (str, Callable)):
            raise TypeError(
                f"fs_kernel must be either a string or a callable. {str(fs_kernel)} of type {str(type(fs_kernel))} was passed."
            )

        kernel_functions = {
            "uniform": lambda x, h: np.array(np.abs(x) <= h, dtype=float),
            "triangular": lambda x, h: np.array(np.maximum(0, (h - np.abs(x)) / h), dtype=float),
            "epanechnikov": lambda x, h: np.array(np.where(np.abs(x) < h, 0.75 * (1 - np.square(x / h)), 0), dtype=float),
        }

        if isinstance(fs_kernel, str):
            fs_kernel = fs_kernel.casefold()
            if fs_kernel not in kernel_functions:
                raise ValueError(f"Invalid kernel '{fs_kernel}'. Valid kernels are {list(kernel_functions.keys())}.")

            kernel_function = kernel_functions[fs_kernel]
            kernel_name = fs_kernel

        else:
            assert callable(fs_kernel)
            kernel_function = fs_kernel
            kernel_name = "custom_kernel"

        return kernel_function, kernel_name

    def _check_fs_specification(self, fs_specification):
        if not isinstance(fs_specification, str):
            raise TypeError(
                f"fs_specification must be a string. {str(fs_specification)} of type {str(type(fs_specification))} was passed."
            )
        expected_specifications = ["cutoff", "cutoff and score", "interacted cutoff and score"]
        if fs_specification not in expected_specifications:
            raise ValueError(
                f"Invalid fs_specification '{fs_specification}'. Valid specifications are {expected_specifications}."
            )
        return fs_specification

    def _check_iterations(self, n_iterations):
        """Validate the number of iterations."""
        if not isinstance(n_iterations, int):
            raise TypeError(
                "The number of iterations for the iterative bandwidth fitting must be of int type. "
                f"{str(n_iterations)} of type {str(type(n_iterations))} was passed."
            )
        if n_iterations < 1:
            raise ValueError(
                "The number of iterations for the iterative bandwidth fitting has to be positive. "
                f"{str(n_iterations)} was passed."
            )

    def _check_effect_sign(self, tolerance=1e-6):
        d_left, d_right = self._dml_data.d[self._score < 0], self._dml_data.d[self._score > 0]
        w_left, w_right = self._w[self._score < 0], self._w[self._score > 0]
        treatment_prob_difference = np.average(d_left, weights=w_left) - np.average(d_right, weights=w_right)
        if treatment_prob_difference > tolerance:
            warnings.warn(
                "Treatment probability within bandwidth left from cutoff higher than right from cutoff.\n"
                "Treatment assignment might be based on the wrong side of the cutoff."
            )

    def aggregate_over_splits(self):
        var_scaling_factors = np.array([np.sum(res.N_h) for res in self._rdd_obj])

        self._coef = np.median(self.all_coef, 1)
        coefs_deviations = np.square(self.all_coef - self._coef.reshape(-1, 1))
        scaled_coefs_deviations = np.divide(coefs_deviations, var_scaling_factors.reshape(1, -1))

        rescaled_variances = np.median(np.square(self.all_se) + scaled_coefs_deviations, 1)
        self._se = np.sqrt(rescaled_variances)

        self._ci = np.median(self._all_ci, axis=2)
        self._N_h = np.median([res.N_h for res in self._rdd_obj], axis=0)
        self._final_h = np.median([res.bws for res in self._rdd_obj], axis=0)[0, 0]<|MERGE_RESOLUTION|>--- conflicted
+++ resolved
@@ -7,7 +7,7 @@
 from sklearn.base import clone
 from sklearn.utils.multiclass import type_of_target
 
-from doubleml import DoubleMLData
+from doubleml import DoubleMLRDDData
 from doubleml.double_ml import DoubleML
 from doubleml.rdd._utils import _is_rdrobust_available
 from doubleml.utils._checks import _check_resampling_specification, _check_supports_sample_weights
@@ -82,16 +82,12 @@
     >>> from sklearn.ensemble import RandomForestRegressor, RandomForestClassifier
     >>> np.random.seed(123)
     >>> data_dict = make_simple_rdd_data(fuzzy=True)
-<<<<<<< HEAD
     >>> obj_dml_data = dml.DoubleMLRDDData.from_arrays(
     ...     x=data_dict["X"],
     ...     y=data_dict["Y"],
     ...     d=data_dict["D"],
     ...     s=data_dict["score"]
     ... )
-=======
-    >>> obj_dml_data = dml.DoubleMLData.from_arrays(x=data_dict["X"], y=data_dict["Y"], d=data_dict["D"], s=data_dict["score"])
->>>>>>> 94f48616
     >>> ml_g = RandomForestRegressor()
     >>> ml_m = RandomForestClassifier()
     >>> rdflex_obj = dml.rdd.RDFlex(obj_dml_data, ml_g, ml_m, fuzzy=True)
@@ -125,7 +121,7 @@
         self._dml_data = obj_dml_data
         self._is_cluster_data = self._dml_data.is_cluster_data
 
-        self._score = self._dml_data.s - cutoff
+        self._score = self._dml_data.score - cutoff
         self._cutoff = cutoff
         self._intendend_treatment = (self._score >= 0).astype(bool)
         self._fuzzy = fuzzy
@@ -160,7 +156,6 @@
                     "Iterative bandwidth selection will be overwritten by provided values."
                 )
             )
-
         self.kwargs = kwargs
 
         self._smpls = DoubleMLResampling(
@@ -478,7 +473,11 @@
             )
         else:
             rdd_res = rdrobust.rdrobust(
-                y=self._M_Y[:, self._i_rep], x=self._score, fuzzy=None, c=0, **({"h": h, "b": b} | self.kwargs)
+                y=self._M_Y[:, self._i_rep],
+                x=self._score,
+                fuzzy=None,
+                c=0,
+                **({"h": h, "b": b} | self.kwargs),
             )
         return rdd_res
 
@@ -505,21 +504,21 @@
         return M_Y, M_D, h, rdd_obj, all_coef, all_se, all_ci
 
     def _check_data(self, obj_dml_data, cutoff):
-        if not isinstance(obj_dml_data, DoubleMLData):
+        if not isinstance(obj_dml_data, DoubleMLRDDData):
             raise TypeError(
-                f"The data must be of DoubleMLData type. {str(obj_dml_data)} of type {str(type(obj_dml_data))} was passed."
+                f"The data must be of DoubleMLRDDData type. {str(obj_dml_data)} of type {str(type(obj_dml_data))} was passed."
             )
 
         # score checks
-        if obj_dml_data.s_col is None:
+        if obj_dml_data.score_col is None:
             raise ValueError("Incompatible data. " + "Score variable has not been set. ")
-        is_continuous = type_of_target(obj_dml_data.s) == "continuous"
+        is_continuous = type_of_target(obj_dml_data.score) == "continuous"
         if not is_continuous:
             raise ValueError("Incompatible data. " + "Score variable has to be continuous. ")
 
         if not isinstance(cutoff, (int, float)):
             raise TypeError(f"Cutoff value has to be a float or int. Object of type {str(type(cutoff))} passed.")
-        if not (obj_dml_data.s.min() <= cutoff <= obj_dml_data.s.max()):
+        if not (obj_dml_data.score.min() <= cutoff <= obj_dml_data.score.max()):
             raise ValueError("Cutoff value is not within the range of the score variable. ")
 
         # treatment checks
