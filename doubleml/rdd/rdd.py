import warnings
from collections.abc import Callable

import numpy as np
import pandas as pd
from scipy.stats import norm
from sklearn.base import clone
from sklearn.utils.multiclass import type_of_target

from doubleml import DoubleMLData
from doubleml.double_ml import DoubleML
from doubleml.rdd._utils import _is_rdrobust_available
from doubleml.utils._checks import _check_resampling_specification, _check_supports_sample_weights
from doubleml.utils.resampling import DoubleMLResampling

# validate optional rdrobust import
rdrobust = _is_rdrobust_available()


class RDFlex:
    """Flexible adjustment with double machine learning for regression discontinuity designs

    Parameters
    ----------
    obj_dml_data : :class:`DoubleMLRDDData` object
        The :class:`DoubleMLRDDData` object providing the data and specifying the variables for the causal model.

    ml_g : estimator implementing ``fit()`` and ``predict()``
        A machine learner implementing ``fit()`` and ``predict()`` methods and support ``sample_weights`` (e.g.
        :py:class:`sklearn.ensemble.RandomForestRegressor`) for the nuisance functions
        :math:`g_0^{\\pm}(X) = E[Y|\\text{score}=\\text{cutoff}^{\\pm}, X]`. The adjustment function is then
        defined as :math:`\\eta_0(X) = (g_0^{+}(X) + g_0^{-}(X))/2`.

    ml_m : classifier implementing ``fit()`` and ``predict_proba()`` or None
        A machine learner implementing ``fit()`` and ``predict_proba()`` methods and support ``sample_weights`` (e.g.
        :py:class:`sklearn.ensemble.RandomForestClassifier`) for the nuisance functions
        :math:`m_0^{\\pm}(X) = E[D|\\text{score}=\\text{cutoff}^{\\pm}, X]`. The adjustment function is then
        defined as :math:`\\eta_0(X) = (m_0^{+}(X) + m_0^{-}(X))/2`.
        Or None, in case of a non-fuzzy design.
        Default is ``None``.

    fuzzy : bool
        Indicates whether to fit a fuzzy or a sharp design.
        That is if the intended treatment defined by the cutoff can diverge from the actual treatment given
        with ``obj_dml_data.d``.
        Default is ``False``.

    n_folds : int
        Number of folds.
        Default is ``5``.

    n_rep : int
        Number of repetitions for the sample splitting.
        Default is ``1``.

    cutoff : float or int
        A float or intspecifying the cutoff in the score.
        Default is ``0``.

    h_fs : float or None
        Initial bandwidth in the first stage estimation. If ``None``, then the optimal bandwidth without
        covariates will be used.
        Default is ``None``.

    fs_specification : str
        Specification of the first stage regression. The options are ``cutoff``, ``cutoff and score`` and
        ``interacted cutoff and score``.
        Default is ``cutoff``.

    fs_kernel : str
        Kernel for the first stage estimation. ``uniform``, ``triangular`` and ``epanechnikov`` are supported.
        Default is ``triangular``.

    **kwargs : kwargs
        Key-worded arguments that are not used within RDFlex but directly handed to rdrobust.

    Examples
    --------
    >>> import numpy as np
    >>> import doubleml as dml
    >>> from doubleml.rdd.datasets import make_simple_rdd_data
    >>> from sklearn.ensemble import RandomForestRegressor, RandomForestClassifier
    >>> np.random.seed(123)
    >>> data_dict = make_simple_rdd_data(fuzzy=True)
<<<<<<< HEAD
    >>> obj_dml_data = dml.DoubleMLData.from_arrays(x=data_dict["X"], y=data_dict["Y"], d=data_dict["D"], s=data_dict["score"])
=======
    >>> obj_dml_data = dml.DoubleMLRDDData.from_arrays(
    ...     x=data_dict["X"],
    ...     y=data_dict["Y"],
    ...     d=data_dict["D"],
    ...     s=data_dict["score"]
    ... )
>>>>>>> 0428bb00
    >>> ml_g = RandomForestRegressor()
    >>> ml_m = RandomForestClassifier()
    >>> rdflex_obj = dml.rdd.RDFlex(obj_dml_data, ml_g, ml_m, fuzzy=True)
    >>> print(rdflex_obj.fit())
    Method             Coef.     S.E.     t-stat       P>|t|           95% CI
    -------------------------------------------------------------------------
    Conventional      0.935     0.220     4.244    2.196e-05  [0.503, 1.367]
    Robust                 -        -     3.635    2.785e-04  [0.418, 1.396]

    """

    def __init__(
        self,
        obj_dml_data,
        ml_g,
        ml_m=None,
        fuzzy=False,
        cutoff=0,
        n_folds=5,
        n_rep=1,
        h_fs=None,
        fs_specification="cutoff",
        fs_kernel="triangular",
        **kwargs,
    ):
        if rdrobust is None:
            msg = "rdrobust is not installed. Please install it using 'pip install DoubleML[rdd]'"
            raise ImportError(msg)

        self._check_data(obj_dml_data, cutoff)
        self._dml_data = obj_dml_data
        self._is_cluster_data = self._dml_data.is_cluster_data

        self._score = self._dml_data.s - cutoff
        self._cutoff = cutoff
        self._intendend_treatment = (self._score >= 0).astype(bool)
        self._fuzzy = fuzzy

        if not fuzzy and any(self._dml_data.d != self._intendend_treatment):
            warnings.warn("A sharp RD design is being estimated, but the data indicate that the design is fuzzy.")

        self._check_and_set_learner(ml_g, ml_m)

        _check_resampling_specification(n_folds, n_rep)
        self._n_folds = n_folds
        self._n_rep = n_rep

        if h_fs is None:
            fuzzy = self._dml_data.d if self._fuzzy else None
            self._h_fs = rdrobust.rdbwselect(y=obj_dml_data.y, x=self._score, fuzzy=fuzzy).bws.values.flatten().max()
        else:
            if not isinstance(h_fs, (float)):
                raise TypeError(f"Initial bandwidth 'h_fs' has to be a float. Object of type {str(type(h_fs))} passed.")
            self._h_fs = h_fs

        self._fs_specification = self._check_fs_specification(fs_specification)
        self._fs_kernel_function, self._fs_kernel_name = self._check_and_set_kernel(fs_kernel)
        self._w = self._calc_weights(kernel=self._fs_kernel_function, h=self.h_fs)

        self._check_effect_sign()

        if found_keys := {"h", "b"} & kwargs.keys():
            warnings.warn(
                (
                    f"Key-worded arguments contain: {found_keys}.\n"
                    "Iterative bandwidth selection will be overwritten by provided values."
                )
            )

        self.kwargs = kwargs

        self._smpls = DoubleMLResampling(
            n_folds=self.n_folds, n_rep=self.n_rep, n_obs=obj_dml_data.n_obs, stratify=obj_dml_data.d
        ).split_samples()

        self._M_Y, self._M_D, self._h, self._rdd_obj, self._all_coef, self._all_se, self._all_ci = self._initialize_arrays()

        # Initialize all properties to None
        self._coef = None
        self._se = None
        self._ci = None
        self._N_h = None
        self._final_h = None
        self._all_cis = None
        self._i_rep = None

    def __str__(self):
        if np.any(~np.isnan(self._M_Y[:, 0])):
            method_names = ["Conventional", "Robust"]
            lines = [
                "Method             Coef.     S.E.     t-stat       P>|t|           95% CI",
                "-------------------------------------------------------------------------",
            ]

            for i, name in enumerate(method_names):
                if name == "Conventional":
                    line = (
                        f"{name:<18}"
                        f"{self.coef[i]:<10.3f}"
                        f"{self.se[i]:<10.3f}"
                        f"{self.t_stat[i]:<9.3f}"
                        f"{self.pval[i]:<11.3e}"
                        f"[{self.ci[i, 0]:.3f}, {self.ci[i, 1]:.3f}]"
                    )
                else:
                    assert name == "Robust"
                    # Access robust values from index 2 as specified
                    line = (
                        f"{name:<17}"
                        "      -        -     "
                        f"{self.t_stat[2]:<9.3f}"
                        f"{self.pval[2]:<11.3e}"
                        f"[{self.ci[2, 0]:.3f}, {self.ci[2, 1]:.3f}]"
                    )

                lines.append(line)
            result = "\n".join(lines)

            additional_info = (
                "\nDesign Type:        "
                + ("Fuzzy" if self.fuzzy else "Sharp")
                + f"\nCutoff:             {self.cutoff}"
                + f"\nFirst Stage Kernel: {self.fs_kernel}"
                + f"\nFinal Bandwidth:    {self.h}"
            )

            return result + additional_info

        else:
            return "DoubleML RDFlex Object. Run `.fit()` for estimation."

    @property
    def fuzzy(self):
        """
        Indicates whether the design is fuzzy or not.
        """
        return self._fuzzy

    @property
    def n_folds(self):
        """
        Number of folds.
        """
        return self._n_folds

    @property
    def n_rep(self):
        """
        Number of repetitions for the sample splitting.
        """
        return self._n_rep

    @property
    def h_fs(self):
        """
        Initial bandwidth in the first stage estimation.
        """
        return self._h_fs

    @property
    def h(self):
        """
        Array of final bandwidths in the last stage estimation (shape (``n_rep``,)).
        """
        return self._h

    @property
    def fs_kernel(self):
        """
        Kernel for the first stage estimation.
        """
        return self._fs_kernel_name

    @property
    def w(self):
        """
        Weights for the first stage estimation.
        """
        return self._w

    @property
    def cutoff(self):
        """
        Cutoff at which the treatment effect is estimated.
        """
        return self._cutoff

    @property
    def coef(self):
        """
        Estimates for the causal parameter after calling :meth:`fit`.
        """
        return self._coef

    @property
    def se(self):
        """
        Standard errors for the causal parameter(s) after calling :meth:`fit`.
        """
        return self._se

    @property
    def t_stat(self):
        """
        t-statistics for the causal parameter(s) after calling :meth:`fit`.
        """
        t_stat = self.coef / self.se
        return t_stat

    @property
    def pval(self):
        """
        p-values for the causal parameter(s) after calling :meth:`fit`.
        """
        pval = 2 * norm.cdf(-np.abs(self.t_stat))
        return pval

    @property
    def ci(self):
        """
        Confidence intervals for the causal parameter(s) after calling :meth:`fit`.
        """
        return self._ci

    @property
    def all_coef(self):
        """
        Estimates of the causal parameter(s) for the ``n_rep`` different sample splits after calling :meth:`fit`.
        """
        return self._all_coef

    @property
    def all_se(self):
        """
        Standard errors of the causal parameter(s) for the ``n_rep`` different sample splits after calling :meth:`fit`.
        """
        return self._all_se

    def fit(self, n_iterations=2):
        """
        Estimate RDFlex model.

        Parameters
        ----------

        n_iterations : int
            Number of iterations for the iterative bandwidth fitting.
            Default is ``2``.

        Returns
        -------
        self : object
        """

        self._check_iterations(n_iterations)

        # set variables for readablitity
        Y = self._dml_data.y
        D = self._dml_data.d
        for i_rep in range(self.n_rep):
            self._i_rep = i_rep

            # set initial weights smpls
            weights = self.w

            for iteration in range(n_iterations):
                eta_Y = self._fit_nuisance_model(outcome=Y, estimator_name="ml_g", weights=weights, smpls=self._smpls[i_rep])
                self._M_Y[:, i_rep] = Y - eta_Y

                if self.fuzzy:
                    eta_D = self._fit_nuisance_model(
                        outcome=D, estimator_name="ml_m", weights=weights, smpls=self._smpls[i_rep]
                    )
                    self._M_D[:, i_rep] = D - eta_D

                # update weights via iterative bandwidth fitting
                if iteration < (n_iterations - 1):
                    h, b, weights = self._update_weights()
                else:
                    if n_iterations == 1:
                        h = None
                        b = None

                    rdd_res = self._fit_rdd(h=h, b=b)
                    self._set_coefs(rdd_res, h)

        self.aggregate_over_splits()

        return self

    def confint(self, level=0.95):
        """
        Confidence intervals for RDFlex models.

        Parameters
        ----------
        level : float
            The confidence level.
            Default is ``0.95``.

        Returns
        -------
        df_ci : pd.DataFrame
            A data frame with the confidence interval(s).
        """
        if not isinstance(level, float):
            raise TypeError(f"The confidence level must be of float type. {str(level)} of type {str(type(level))} was passed.")
        if (level <= 0) | (level >= 1):
            raise ValueError(f"The confidence level must be in (0,1). {str(level)} was passed.")

        # compute critical values
        alpha = 1 - level
        percentages = np.array([alpha / 2, 1.0 - alpha / 2])

        critical_values = np.repeat(norm.ppf(percentages[1]), self._n_rep)

        # compute all cis over repetitions (shape: n_coef x 2 x n_rep)
        self._all_cis = np.stack(
            (self.all_coef - self.all_se * critical_values, self.all_coef + self.all_se * critical_values), axis=1
        )
        ci = np.median(self._all_cis, axis=2)
        df_ci = pd.DataFrame(
            ci, columns=["{:.1f} %".format(i * 100) for i in percentages], index=["Conventional", "Bias-Corrected", "Robust"]
        )

        return df_ci

    def _fit_nuisance_model(self, outcome, estimator_name, weights, smpls):
        # Include transformation of score and cutoff if necessary
        if self._fs_specification == "cutoff":
            Z = self._intendend_treatment  # instrument for treatment
            Z_left = np.zeros_like(Z)
            Z_right = np.ones_like(Z)
        elif self._fs_specification == "cutoff and score":
            Z = np.column_stack((self._intendend_treatment, self._score))
            Z_left = np.zeros_like(Z)
            Z_right = np.column_stack((np.ones_like(self._intendend_treatment), np.zeros_like(self._score)))
        else:
            assert self._fs_specification == "interacted cutoff and score"
            Z = np.column_stack((self._intendend_treatment, self._intendend_treatment * self._score, self._score))
            Z_left = np.zeros_like(Z)
            Z_right = np.column_stack(
                (np.ones_like(self._intendend_treatment), np.zeros_like(self._score), np.zeros_like(self._score))
            )

        X = self._dml_data.x
        ZX = np.column_stack((Z, X))
        ZX_left = np.column_stack((Z_left, X))
        ZX_right = np.column_stack((Z_right, X))

        mu_left, mu_right = np.full_like(outcome, fill_value=np.nan), np.full_like(outcome, fill_value=np.nan)

        for train_index, test_index in smpls:
            estimator = clone(self._learner[estimator_name])
            estimator.fit(ZX[train_index], outcome[train_index], sample_weight=weights[train_index])

            if self._predict_method[estimator_name] == "predict":
                mu_left[test_index] = estimator.predict(ZX_left[test_index])
                mu_right[test_index] = estimator.predict(ZX_right[test_index])
            else:
                assert self._predict_method[estimator_name] == "predict_proba"
                mu_left[test_index] = estimator.predict_proba(ZX_left[test_index])[:, 1]
                mu_right[test_index] = estimator.predict_proba(ZX_right[test_index])[:, 1]

        return (mu_left + mu_right) / 2

    def _update_weights(self):
        rdd_res = self._fit_rdd()
        # TODO: "h", "b" features "left" and "right"
        h = rdd_res.bws.loc["h"].max()
        b = rdd_res.bws.loc["b"].max()
        weights = self._calc_weights(kernel=self._fs_kernel_function, h=h)

        return h, b, weights

    def _fit_rdd(self, h=None, b=None):
        if self.fuzzy:
            rdd_res = rdrobust.rdrobust(
                y=self._M_Y[:, self._i_rep],
                x=self._score,
                fuzzy=self._M_D[:, self._i_rep],
                c=0,
                **({"h": h, "b": b} | self.kwargs),
            )
        else:
            rdd_res = rdrobust.rdrobust(
                y=self._M_Y[:, self._i_rep], x=self._score, fuzzy=None, c=0, **({"h": h, "b": b} | self.kwargs)
            )
        return rdd_res

    def _set_coefs(self, rdd_res, h):
        self._h[self._i_rep] = h
        self._all_coef[:, self._i_rep] = rdd_res.coef.values.flatten()
        self._all_se[:, self._i_rep] = rdd_res.se.values.flatten()
        self._all_ci[:, :, self._i_rep] = rdd_res.ci.values
        self._rdd_obj[self._i_rep] = rdd_res

    def _calc_weights(self, kernel, h):
        weights = kernel(self._score, h)
        return weights

    def _initialize_arrays(self):
        M_Y = np.full(shape=(self._dml_data.n_obs, self.n_rep), fill_value=np.nan)
        M_D = np.full(shape=(self._dml_data.n_obs, self.n_rep), fill_value=np.nan)
        h = np.full(shape=self.n_rep, fill_value=np.nan)
        rdd_obj = [None] * self.n_rep
        all_coef = np.full(shape=(3, self.n_rep), fill_value=np.nan)
        all_se = np.full(shape=(3, self.n_rep), fill_value=np.nan)
        all_ci = np.full(shape=(3, 2, self.n_rep), fill_value=np.nan)

        return M_Y, M_D, h, rdd_obj, all_coef, all_se, all_ci

    def _check_data(self, obj_dml_data, cutoff):
        if not isinstance(obj_dml_data, DoubleMLData):
            raise TypeError(
                f"The data must be of DoubleMLData type. {str(obj_dml_data)} of type {str(type(obj_dml_data))} was passed."
            )

        # score checks
        if obj_dml_data.s_col is None:
            raise ValueError("Incompatible data. " + "Score variable has not been set. ")
        is_continuous = type_of_target(obj_dml_data.s) == "continuous"
        if not is_continuous:
            raise ValueError("Incompatible data. " + "Score variable has to be continuous. ")

        if not isinstance(cutoff, (int, float)):
            raise TypeError(f"Cutoff value has to be a float or int. Object of type {str(type(cutoff))} passed.")
        if not (obj_dml_data.s.min() <= cutoff <= obj_dml_data.s.max()):
            raise ValueError("Cutoff value is not within the range of the score variable. ")

        # treatment checks
        one_treat = obj_dml_data.n_treat == 1
        binary_treat = type_of_target(obj_dml_data.d) == "binary"
        zero_one_treat = np.all((np.power(obj_dml_data.d, 2) - obj_dml_data.d) == 0)
        if not (one_treat & binary_treat & zero_one_treat):
            raise ValueError(
                "Incompatible data. "
                "To fit an RDFlex model with DML "
                "exactly one binary variable with values 0 and 1 "
                "needs to be specified as treatment variable."
            )

        # instrument checks
        if obj_dml_data.z_cols is not None:
            raise ValueError(
                "Incompatible data. " + " and ".join(obj_dml_data.z_cols) + " have been set as instrumental variable(s). "
            )

    def _check_and_set_learner(self, ml_g, ml_m):
        # check ml_g
        ml_g_is_classifier = DoubleML._check_learner(ml_g, "ml_g", regressor=True, classifier=True)
        _check_supports_sample_weights(ml_g, "ml_g")
        self._learner = {"ml_g": ml_g}
        if ml_g_is_classifier:
            if self._dml_data.binary_outcome:
                self._predict_method = {"ml_g": "predict_proba"}
            else:
                raise ValueError(
                    f"The ml_g learner {str(ml_g)} was identified as classifier "
                    "but the outcome variable is not binary with values 0 and 1."
                )
        else:
            self._predict_method = {"ml_g": "predict"}

        # check ml_m
        if self._fuzzy:
            if ml_m is not None:
                _ = DoubleML._check_learner(ml_m, "ml_m", regressor=False, classifier=True)
                _check_supports_sample_weights(ml_m, "ml_m")

                self._learner["ml_m"] = ml_m
                self._predict_method["ml_m"] = "predict_proba"
            else:
                raise ValueError("Fuzzy design requires a classifier ml_m for treatment assignment.")

        else:
            if ml_m is not None:
                warnings.warn(
                    (
                        "A learner ml_m has been provided for for a sharp design but will be ignored. "
                        "A learner ml_m is not required for estimation."
                    )
                )

    def _check_and_set_kernel(self, fs_kernel):
        if not isinstance(fs_kernel, (str, Callable)):
            raise TypeError(
                f"fs_kernel must be either a string or a callable. {str(fs_kernel)} of type {str(type(fs_kernel))} was passed."
            )

        kernel_functions = {
            "uniform": lambda x, h: np.array(np.abs(x) <= h, dtype=float),
            "triangular": lambda x, h: np.array(np.maximum(0, (h - np.abs(x)) / h), dtype=float),
            "epanechnikov": lambda x, h: np.array(np.where(np.abs(x) < h, 0.75 * (1 - np.square(x / h)), 0), dtype=float),
        }

        if isinstance(fs_kernel, str):
            fs_kernel = fs_kernel.casefold()
            if fs_kernel not in kernel_functions:
                raise ValueError(f"Invalid kernel '{fs_kernel}'. Valid kernels are {list(kernel_functions.keys())}.")

            kernel_function = kernel_functions[fs_kernel]
            kernel_name = fs_kernel

        else:
            assert callable(fs_kernel)
            kernel_function = fs_kernel
            kernel_name = "custom_kernel"

        return kernel_function, kernel_name

    def _check_fs_specification(self, fs_specification):
        if not isinstance(fs_specification, str):
            raise TypeError(
                f"fs_specification must be a string. {str(fs_specification)} of type {str(type(fs_specification))} was passed."
            )
        expected_specifications = ["cutoff", "cutoff and score", "interacted cutoff and score"]
        if fs_specification not in expected_specifications:
            raise ValueError(
                f"Invalid fs_specification '{fs_specification}'. Valid specifications are {expected_specifications}."
            )
        return fs_specification

    def _check_iterations(self, n_iterations):
        """Validate the number of iterations."""
        if not isinstance(n_iterations, int):
            raise TypeError(
                "The number of iterations for the iterative bandwidth fitting must be of int type. "
                f"{str(n_iterations)} of type {str(type(n_iterations))} was passed."
            )
        if n_iterations < 1:
            raise ValueError(
                "The number of iterations for the iterative bandwidth fitting has to be positive. "
                f"{str(n_iterations)} was passed."
            )

    def _check_effect_sign(self, tolerance=1e-6):
        d_left, d_right = self._dml_data.d[self._score < 0], self._dml_data.d[self._score > 0]
        w_left, w_right = self._w[self._score < 0], self._w[self._score > 0]
        treatment_prob_difference = np.average(d_left, weights=w_left) - np.average(d_right, weights=w_right)
        if treatment_prob_difference > tolerance:
            warnings.warn(
                "Treatment probability within bandwidth left from cutoff higher than right from cutoff.\n"
                "Treatment assignment might be based on the wrong side of the cutoff."
            )

    def aggregate_over_splits(self):
        var_scaling_factors = np.array([np.sum(res.N_h) for res in self._rdd_obj])

        self._coef = np.median(self.all_coef, 1)
        coefs_deviations = np.square(self.all_coef - self._coef.reshape(-1, 1))
        scaled_coefs_deviations = np.divide(coefs_deviations, var_scaling_factors.reshape(1, -1))

        rescaled_variances = np.median(np.square(self.all_se) + scaled_coefs_deviations, 1)
        self._se = np.sqrt(rescaled_variances)

        self._ci = np.median(self._all_ci, axis=2)
        self._N_h = np.median([res.N_h for res in self._rdd_obj], axis=0)
        self._final_h = np.median([res.bws for res in self._rdd_obj], axis=0)[0, 0]<|MERGE_RESOLUTION|>--- conflicted
+++ resolved
@@ -82,16 +82,12 @@
     >>> from sklearn.ensemble import RandomForestRegressor, RandomForestClassifier
     >>> np.random.seed(123)
     >>> data_dict = make_simple_rdd_data(fuzzy=True)
-<<<<<<< HEAD
-    >>> obj_dml_data = dml.DoubleMLData.from_arrays(x=data_dict["X"], y=data_dict["Y"], d=data_dict["D"], s=data_dict["score"])
-=======
     >>> obj_dml_data = dml.DoubleMLRDDData.from_arrays(
     ...     x=data_dict["X"],
     ...     y=data_dict["Y"],
     ...     d=data_dict["D"],
     ...     s=data_dict["score"]
     ... )
->>>>>>> 0428bb00
     >>> ml_g = RandomForestRegressor()
     >>> ml_m = RandomForestClassifier()
     >>> rdflex_obj = dml.rdd.RDFlex(obj_dml_data, ml_g, ml_m, fuzzy=True)
