import warnings
import numpy as np
import pandas as pd
from collections.abc import Callable

from scipy.stats import norm
from rdrobust import rdrobust, rdbwselect

from sklearn.base import clone
from sklearn.utils.multiclass import type_of_target

from doubleml import DoubleMLData
from doubleml.double_ml import DoubleML
from doubleml.utils.resampling import DoubleMLResampling
from doubleml.utils._checks import _check_resampling_specification, _check_supports_sample_weights


class RDFlex():
    """Flexible adjustment with double machine learning for regression discontinuity designs

    Parameters
    ----------
    obj_dml_data : :class:`DoubleMLData` object
        The :class:`DoubleMLData` object providing the data and specifying the variables for the causal model.

    ml_g : estimator implementing ``fit()`` and ``predict()``
        A machine learner implementing ``fit()`` and ``predict()`` methods (e.g.
        :py:class:`sklearn.ensemble.RandomForestRegressor`) for the nuisance function :math:`g_0(X) = E[Y|X]`.

    ml_m : classifier implementing ``fit()`` and ``predict_proba()`` or None
        A machine learner implementing ``fit()`` and ``predict_proba()`` methods (e.g.
        :py:class:`sklearn.ensemble.RandomForestClassifier`) for the nuisance function :math:`m_0(X) = E[D|X]`.
        Or None, in case of a non-fuzzy design.

    fuzzy: bool
        Indicates whether to fit a fuzzy or a sharp design.
        Default is ``True``.

    n_folds : int
        Number of folds.
        Default is ``5``.

    n_rep : int
        Number of repetitons for the sample splitting.
        Default is ``1``.

    cutoff : float or int
        A float or intspecifying the cutoff in the score.
        Default is ``0``.

    h_fs : float or None
        Initial bandwidth in the first stage estimation. If ``None``, then the optimal bandwidth without
        covariates will be used.
        Default is ``None``.

    fs_kernel : str
        Kernel for the first stage estimation. ``uniform``, ``triangular`` and ``epanechnikov``are supported.
        Default is ``uniform``.

    fuzzy : bool
        indicates if the intended treatment defined by the cutoff can diverge from the actual treatment given
        with ``obj_dml_data.d``.
        Default is ``False``.

    **kwargs : kwargs
        Key-worded arguments that are not used within RDFlex but directly handed to rdrobust.

    Examples
    --------

    Notes
    -----

    """

    def __init__(self,
                 obj_dml_data,
                 ml_g,
                 ml_m=None,
                 fuzzy=True,
                 cutoff=0,
                 n_folds=5,
                 n_rep=1,
                 h_fs=None,
                 fs_kernel="uniform",
                 **kwargs):

        self._check_data(obj_dml_data, cutoff)
        self._dml_data = obj_dml_data

        self._score = self._dml_data.s - cutoff
        self._cutoff = cutoff
        self._intendend_treatment = (self._score >= 0).astype(bool)
        self._fuzzy = fuzzy

        if not fuzzy and any(self._dml_data.d != self._intendend_treatment):
<<<<<<< HEAD
            warnings.warn(
                'Fuzzy flag indicates compliance of actual treatment with the cutoff. '
                'But the dataset contains non compliant defiers.'
            )
=======
            warnings.warn('Treatment assignment does not match treatment intended.\n'
                          'Did you mean `fuzzy = True`?')
>>>>>>> 5b352051

        self._check_and_set_learner(ml_g, ml_m)

        _check_resampling_specification(n_folds, n_rep)
        self._n_folds = n_folds
        self._n_rep = n_rep

        if h_fs is None:
            fuzzy = self._dml_data.d if self._fuzzy else None
            self._h_fs = rdbwselect(y=obj_dml_data.y,
                                    x=self._score,
                                    fuzzy=fuzzy).bws.values.flatten().max()
        else:
            if not isinstance(h_fs, (float)):
                raise TypeError("Initial bandwidth 'h_fs' has to be a float. "
                                f'Object of type {str(type(h_fs))} passed.')
            self._h_fs = h_fs

        self._fs_kernel_function, self._fs_kernel_name = self._check_and_set_kernel(fs_kernel)
        self._w = self._calc_weights(kernel=self._fs_kernel_function, h=self.h_fs)

        self._check_effect_sign()

        # TODO: Add further input checks
        self.kwargs = kwargs

        self._smpls = DoubleMLResampling(n_folds=self.n_folds, n_rep=self.n_rep, n_obs=obj_dml_data.n_obs,
                                         stratify=obj_dml_data.d).split_samples()

        self._initialize_reps(n_rep=self.n_rep)

    def __str__(self):
        if np.any(~np.isnan(self._M_Y[:, 0])):
            method_names = ["Conventional", "Robust"]
            lines = [
                "Method             Coef.     S.E.     t-stat       P>|t|           95% CI",
                "-------------------------------------------------------------------------",
            ]

            for i, name in enumerate(method_names):
                if i == 0:
                    line = (
                        f"{name:<18}"
                        f"{self.coef[i]:<10.3f}"
                        f"{self.se[i]:<10.3f}"
                        f"{self.t_stat[i]:<9.3f}"
                        f"{self.pval[i]:<11.3e}"
                        f"[{self.ci[i, 0]:.3f}, {self.ci[i, 1]:.3f}]"
                    )
                elif i == 1:
                    # Access robust values from index 2 as specified
                    line = (
                        f"{name:<17}"
                        "      -        -     "
                        f"{self.t_stat[2]:<9.3f}"
                        f"{self.pval[2]:<11.3e}"
                        f"[{self.ci[2, 0]:.3f}, {self.ci[2, 1]:.3f}]"
                    )

                lines.append(line)
            result = "\n".join(lines)
            return result
        else:
            return "DoubleML RDFlex Object. Run `.fit()` for estimation."

    @property
    def fuzzy(self):
        """
        Indicates whether the design is fuzzy or not.
        """
        return self._fuzzy

    @property
    def n_folds(self):
        """
        Number of folds.
        """
        return self._n_folds

    @property
    def n_rep(self):
        """
        Number of repetitions for the sample splitting.
        """
        return self._n_rep

    @property
    def h_fs(self):
        """
        Initial bandwidth in the first stage estimation.
        """
        return self._h_fs

    @property
    def h(self):
        """
        Array of final bandwidths in the last stage estimation (shape (``n_rep``,)).
        """
        return self._h

    @property
    def fs_kernel(self):
        """
        Kernel for the first stage estimation.
        """
        return self._fs_kernel_name

    @property
    def w(self):
        """
        Weights for the first stage estimation.
        """
        return self._w

    @property
    def cutoff(self):
        """
        Cutoff at which the treatment effect is estimated.
        """
        return self._cutoff

    @property
    def coef(self):
        """
        Estimates for the causal parameter after calling :meth:`fit`.
        """
        return self._coef

    @property
    def se(self):
        """
        Standard errors for the causal parameter(s) after calling :meth:`fit`.
        """
        return self._se

    @property
    def t_stat(self):
        """
        t-statistics for the causal parameter(s) after calling :meth:`fit`.
        """
        t_stat = self.coef / self.se
        return t_stat

    @property
    def pval(self):
        """
        p-values for the causal parameter(s) after calling :meth:`fit`.
        """
        pval = 2 * norm.cdf(-np.abs(self.t_stat))
        return pval

    @property
    def ci(self):
        """
        Confidence intervals for the causal parameter(s) after calling :meth:`fit`.
        """
        return self._ci

    @property
    def all_coef(self):
        """
        Estimates of the causal parameter(s) for the ``n_rep`` different sample splits after calling :meth:`fit`.
        """
        return self._all_coef

    @property
    def all_se(self):
        """
        Standard errors of the causal parameter(s) for the ``n_rep`` different sample splits after calling :meth:`fit`.
        """
        return self._all_se

    def fit(self, n_iterations=2):
        """
        Estimate RDFlex model.

        Parameters
        ----------

        n_iterations : int
            Number of iterations for the iterative bandwidth fitting.
            Default is ``2``.

        Returns
        -------
        self : object
        """

        self._check_iterations(n_iterations)

        # set variables for readablitity
        Y = self._dml_data.y
        D = self._dml_data.d
        for i_rep in range(self.n_rep):
            self._i_rep = i_rep

            # set initial weights smpls
            weights = self.w

            for iteration in range(n_iterations):
                eta_Y = self._fit_nuisance_model(outcome=Y, estimator_name="ml_g",
                                                 weights=weights, smpls=self._smpls[i_rep])
                self._M_Y[:, i_rep] = Y - eta_Y

                if self.fuzzy:
                    eta_D = self._fit_nuisance_model(outcome=D, estimator_name="ml_m",
                                                     weights=weights, smpls=self._smpls[i_rep])
                    self._M_D[:, i_rep] = D - eta_D

                # update weights via iterative bandwidth fitting
                if iteration < (n_iterations - 1):
                    h, weights = self._update_weights()
                else:
                    if n_iterations == 1:
                        h = None

                    rdd_res = self._fit_rdd(h=h)
                    self._set_coefs(rdd_res, h)

        self.aggregate_over_splits()

        return self

    def confint(self, level=0.95):
        """
        Confidence intervals for RDFlex models.

        Parameters
        ----------
        level : float
            The confidence level.
            Default is ``0.95``.

        Returns
        -------
        df_ci : pd.DataFrame
            A data frame with the confidence interval(s).
        """
        if not isinstance(level, float):
            raise TypeError('The confidence level must be of float type. '
                            f'{str(level)} of type {str(type(level))} was passed.')
        if (level <= 0) | (level >= 1):
            raise ValueError('The confidence level must be in (0,1). '
                             f'{str(level)} was passed.')

        # compute critical values
        alpha = 1 - level
        percentages = np.array([alpha / 2, 1. - alpha / 2])

        critical_values = np.repeat(norm.ppf(percentages[1]), self._n_rep)

        # compute all cis over repetitions (shape: n_coef x 2 x n_rep)
        self._all_cis = np.stack(
            (self.all_coef - self.all_se * critical_values,
             self.all_coef + self.all_se * critical_values),
            axis=1)
        ci = np.median(self._all_cis, axis=2)
        df_ci = pd.DataFrame(ci, columns=['{:.1f} %'.format(i * 100) for i in percentages],
                             index=['Conventional', 'Bias-Corrected', 'Robust'])

        return df_ci

    def _fit_nuisance_model(self, outcome, estimator_name, weights, smpls):
        Z = self._intendend_treatment  # instrument for treatment
        X = self._dml_data.x
        ZX = np.column_stack((Z, X))

        mu_left, mu_right = np.full_like(outcome, fill_value=np.nan), np.full_like(outcome, fill_value=np.nan)

        for train_index, test_index in smpls:
            estimator = clone(self._learner[estimator_name])
            estimator.fit(ZX[train_index], outcome[train_index], sample_weight=weights[train_index])

            X_test_left = np.column_stack((np.zeros_like(Z[test_index]), X[test_index]))
            X_test_right = np.column_stack((np.ones_like(Z[test_index]), X[test_index]))

            if self._predict_method[estimator_name] == "predict":
                mu_left[test_index] = estimator.predict(X_test_left)
                mu_right[test_index] = estimator.predict(X_test_right)
            else:
                assert self._predict_method[estimator_name] == "predict_proba"
                mu_left[test_index] = estimator.predict_proba(X_test_left)[:, 1]
                mu_right[test_index] = estimator.predict_proba(X_test_right)[:, 1]

        return (mu_left + mu_right)/2

    def _update_weights(self):
        rdd_res = self._fit_rdd()
        # TODO: "h" features "left" and "right" - what do we do if it is non-symmetric?
        h = rdd_res.bws.loc["h"].max()
        weights = self._calc_weights(kernel=self._fs_kernel_function, h=h)

        return h, weights

    def _fit_rdd(self, h=None):
        if self.fuzzy:
            rdd_res = rdrobust(y=self._M_Y[:, self._i_rep], x=self._score,
                               fuzzy=self._M_D[:, self._i_rep], h=h, **self.kwargs)
        else:
            rdd_res = rdrobust(y=self._M_Y[:, self._i_rep], x=self._score,
                               h=h, **self.kwargs)
        return rdd_res

    def _set_coefs(self, rdd_res, h):
        self._h[self._i_rep] = h
        self._all_coef[:, self._i_rep] = rdd_res.coef.values.flatten()
        self._all_se[:, self._i_rep] = rdd_res.se.values.flatten()
        self._all_ci[:, :, self._i_rep] = rdd_res.ci.values
        self._rdd_obj[self._i_rep] = rdd_res

    def _calc_weights(self, kernel, h):
        weights = kernel(self._score, h)
        return weights

    def _initialize_reps(self, n_rep):
        self._M_Y = np.full(shape=(self._dml_data.n_obs, n_rep), fill_value=np.nan)
        self._M_D = np.full(shape=(self._dml_data.n_obs, n_rep), fill_value=np.nan)
        self._h = np.full(shape=n_rep, fill_value=np.nan)
        self._rdd_obj = [None] * n_rep
        self._all_coef = np.full(shape=(3, n_rep), fill_value=np.nan)
        self._all_se = np.full(shape=(3, n_rep), fill_value=np.nan)
        self._all_ci = np.full(shape=(3, 2, n_rep), fill_value=np.nan)
        return

    def _check_data(self, obj_dml_data, cutoff):
        if not isinstance(obj_dml_data, DoubleMLData):
            raise TypeError('The data must be of DoubleMLData type. '
                            f'{str(obj_dml_data)} of type {str(type(obj_dml_data))} was passed.')

        # score checks
        if obj_dml_data.s_col is None:
            raise ValueError('Incompatible data. ' +
                             'Score variable has not been set. ')
        is_continuous = (type_of_target(obj_dml_data.s) == 'continuous')
        if not is_continuous:
            raise ValueError('Incompatible data. ' +
                             'Score variable has to be continuous. ')

        if not isinstance(cutoff, (int, float)):
            raise TypeError('Cutoff value has to be a float or int. '
                            f'Object of type {str(type(cutoff))} passed.')
        if not (obj_dml_data.s.min() <= cutoff <= obj_dml_data.s.max()):
            raise ValueError('Cutoff value is not within the range of the score variable. ')

        # treatment checks
        one_treat = (obj_dml_data.n_treat == 1)
        binary_treat = (type_of_target(obj_dml_data.d) == 'binary')
        zero_one_treat = np.all((np.power(obj_dml_data.d, 2) - obj_dml_data.d) == 0)
        if not (one_treat & binary_treat & zero_one_treat):
            raise ValueError('Incompatible data. '
                             'To fit an RDFlex model with DML '
                             'exactly one binary variable with values 0 and 1 '
                             'needs to be specified as treatment variable.')

        # instrument checks
        if obj_dml_data.z_cols is not None:
            raise ValueError('Incompatible data. ' +
                             ' and '.join(obj_dml_data.z_cols) +
                             ' have been set as instrumental variable(s). ')
        return

    def _check_and_set_learner(self, ml_g, ml_m):
        # check ml_g
        ml_g_is_classifier = DoubleML._check_learner(ml_g, 'ml_g', regressor=True, classifier=True)
        _check_supports_sample_weights(ml_g, 'ml_g')
        self._learner = {'ml_g': ml_g}
        if ml_g_is_classifier:
            if self._dml_data.binary_outcome:
                self._predict_method = {'ml_g': 'predict_proba'}
            else:
                raise ValueError(f'The ml_g learner {str(ml_g)} was identified as classifier '
                                 'but the outcome variable is not binary with values 0 and 1.')
        else:
            self._predict_method = {'ml_g': 'predict'}

        # check ml_m
        if self._fuzzy:
            if ml_m is not None:
                _ = DoubleML._check_learner(ml_m, 'ml_m', regressor=False, classifier=True)
                _check_supports_sample_weights(ml_m, 'ml_m')

                self._learner['ml_m'] = ml_m
                self._predict_method['ml_m'] = 'predict_proba'
            else:
                raise ValueError('Fuzzy design requires a classifier ml_m for treatment assignment.')

        else:
            if ml_m is not None:
                warnings.warn(('A learner ml_m has been provided for for a sharp design but will be ignored. '
                               'A learner ml_m is not required for estimation.'))
        return

    def _check_and_set_kernel(self, fs_kernel):
        if not isinstance(fs_kernel, (str, Callable)):
            raise TypeError('fs_kernel must be either a string or a callable. '
                            f'{str(fs_kernel)} of type {str(type(fs_kernel))} was passed.')

        kernel_functions = {
            "uniform": lambda x, h: np.array(np.abs(x) <= h, dtype=float),
            "triangular": lambda x, h: np.array(np.maximum(0, (h - np.abs(x)) / h), dtype=float),
            "epanechnikov": lambda x, h: np.array(np.where(np.abs(x) < h, .75 * (1 - np.square(x / h)), 0), dtype=float)
        }

        if isinstance(fs_kernel, str):
            fs_kernel = fs_kernel.casefold()
            if fs_kernel not in kernel_functions:
                raise ValueError(f"Invalid kernel '{fs_kernel}'. Valid kernels are {list(kernel_functions.keys())}.")

            kernel_function = kernel_functions[fs_kernel]
            kernel_name = fs_kernel

        elif callable(fs_kernel):
            kernel_function = fs_kernel
            kernel_name = 'custom_kernel'

        return kernel_function, kernel_name

    def _check_iterations(self, n_iterations):
        """Validate the number of iterations."""
        if not isinstance(n_iterations, int):
            raise TypeError('The number of iterations for the iterative bandwidth fitting must be of int type. '
                            f'{str(n_iterations)} of type {str(type(n_iterations))} was passed.')
        if n_iterations < 1:
            raise ValueError('The number of iterations for the iterative bandwidth fitting has to be positive. '
                             f'{str(n_iterations)} was passed.')

    def _check_effect_sign(self):
        d_left, d_right = self._dml_data.d[self._score < 0], self._dml_data.d[self._score > 0]
        w_left, w_right = self._w[self._score < 0], self._w[self._score > 0]
        if np.average(d_left, weights=w_left) > np.average(d_right, weights=w_right):
            warnings.warn("Treatment probability within bandwidth left from cutoff higher than right from cutoff.\n"
                          "Treatment effect may have a reversed sign.")

    def aggregate_over_splits(self):
        self._coef = np.median(self.all_coef, axis=1)
        self._ci = np.median(self._all_ci, axis=2)
        med_se = np.median(self.all_se, axis=1)
        self._se = [np.sqrt(np.median(med_se[i]**2 + (self.all_coef[i, :] - self._coef[i])**2)) for i in range(3)]<|MERGE_RESOLUTION|>--- conflicted
+++ resolved
@@ -58,7 +58,8 @@
         Default is ``uniform``.
 
     fuzzy : bool
-        indicates if the intended treatment defined by the cutoff can diverge from the actual treatment given
+        Indicates whether to fit a fuzzy or a sharp design.
+        That is if the intended treatment defined by the cutoff can diverge from the actual treatment given
         with ``obj_dml_data.d``.
         Default is ``False``.
 
@@ -94,15 +95,8 @@
         self._fuzzy = fuzzy
 
         if not fuzzy and any(self._dml_data.d != self._intendend_treatment):
-<<<<<<< HEAD
-            warnings.warn(
-                'Fuzzy flag indicates compliance of actual treatment with the cutoff. '
-                'But the dataset contains non compliant defiers.'
-            )
-=======
             warnings.warn('Treatment assignment does not match treatment intended.\n'
                           'Did you mean `fuzzy = True`?')
->>>>>>> 5b352051
 
         self._check_and_set_learner(ml_g, ml_m)
 
