--- conflicted
+++ resolved
@@ -22,15 +22,11 @@
 
 @pytest.mark.ci
 def test_apo_exception_data():
-<<<<<<< HEAD
-    msg = "The data must be of DoubleMLData or DoubleMLClusterData type."
-=======
     msg = (
         r"The data must be of DoubleMLData or DoubleMLClusterData or DoubleMLDIDData or DoubleMLSSMData or "
         r"DoubleMLRDDData type\. Empty DataFrame\nColumns: \[\]\nIndex: \[\] of type "
         r"<class 'pandas\.core\.frame\.DataFrame'> was passed\."
     )
->>>>>>> 0428bb00
     with pytest.raises(TypeError, match=msg):
         _ = DoubleMLAPO(pd.DataFrame(), ml_g, ml_m, treatment_level=0)
 
