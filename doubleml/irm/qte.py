--- conflicted
+++ resolved
@@ -124,12 +124,6 @@
         _check_score(self.score, valid_scores, allow_callable=False)
 
         # check data
-<<<<<<< HEAD
-        self._is_cluster_data = False
-        if isinstance(obj_dml_data, DoubleMLClusterData):
-            self._is_cluster_data = True
-=======
->>>>>>> 0428bb00
         self._check_data(self._dml_data)
         self._is_cluster_data = self._dml_data.is_cluster_data
 
