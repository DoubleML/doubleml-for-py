--- conflicted
+++ resolved
@@ -3,7 +3,7 @@
 from joblib import Parallel, delayed
 from sklearn.base import clone
 
-from doubleml.data import DoubleMLClusterData, DoubleMLData
+from doubleml.data import DoubleMLData
 from doubleml.double_ml_framework import concat
 from doubleml.irm.cvar import DoubleMLCVAR
 from doubleml.irm.lpq import DoubleMLLPQ
@@ -72,7 +72,7 @@
     --------
     >>> import numpy as np
     >>> import doubleml as dml
-    >>> from doubleml.datasets import make_irm_data
+    >>> from doubleml.irm.datasets import make_irm_data
     >>> from sklearn.ensemble import RandomForestClassifier
     >>> np.random.seed(3141)
     >>> ml_g = RandomForestClassifier(n_estimators=100, max_features=20, max_depth=10, min_samples_leaf=2)
@@ -124,12 +124,6 @@
         _check_score(self.score, valid_scores, allow_callable=False)
 
         # check data
-<<<<<<< HEAD
-=======
-        self._is_cluster_data = False
-        if isinstance(obj_dml_data, DoubleMLClusterData):
-            self._is_cluster_data = True
->>>>>>> 94f48616
         self._check_data(self._dml_data)
         self._is_cluster_data = self._dml_data.is_cluster_data
 
@@ -503,7 +497,7 @@
         --------
         >>> import numpy as np
         >>> import doubleml as dml
-        >>> from doubleml.datasets import make_plr_CCDDHNR2018
+        >>> from doubleml.plm.datasets import make_plr_CCDDHNR2018
         >>> from sklearn.ensemble import RandomForestRegressor
         >>> from sklearn.base import clone
         >>> np.random.seed(3141)
