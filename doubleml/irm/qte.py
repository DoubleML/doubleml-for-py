import warnings
from typing import Optional

import numpy as np
import pandas as pd
from joblib import Parallel, delayed
from sklearn.base import clone

from doubleml.data import DoubleMLData
from doubleml.double_ml_framework import concat
from doubleml.double_ml_sampling_mixins import SampleSplittingMixin
from doubleml.irm.cvar import DoubleMLCVAR
from doubleml.irm.lpq import DoubleMLLPQ
from doubleml.irm.pq import DoubleMLPQ
from doubleml.utils._checks import _check_score, _check_zero_one_treatment
from doubleml.utils._descriptive import generate_summary
from doubleml.utils._estimation import _default_kde
from doubleml.utils._tune_optuna import TUNE_ML_MODELS_DOC
from doubleml.utils.propensity_score_processing import PSProcessorConfig, init_ps_processor


# TODO [v0.12.0]: Remove support for 'trimming_rule' and 'trimming_threshold' (deprecated).
class DoubleMLQTE(SampleSplittingMixin):
    """Double machine learning for quantile treatment effects

    Parameters
    ----------
    obj_dml_data : :class:`DoubleMLData` object
        The :class:`DoubleMLData` object providing the data and specifying the variables for the causal model.

    ml_g : classifier implementing ``fit()`` and ``predict()``
        A machine learner implementing ``fit()`` and ``predict_proba()`` methods (e.g.
        :py:class:`sklearn.ensemble.RandomForestClassifier`) for the nuisance elements which depend on priliminary estimation.

    ml_m : classifier implementing ``fit()`` and ``predict_proba()``
        A machine learner implementing ``fit()`` and ``predict_proba()`` methods (e.g.
        :py:class:`sklearn.ensemble.RandomForestClassifier`) for the propensity nuisance functions.

    quantiles : float or array_like
        Quantiles for treatment effect estimation. Entries have to be between ``0`` and ``1``.
        Default is ``0.5``.

    n_folds : int
        Number of folds.
        Default is ``5``.

    n_rep : int
        Number of repetitions for the sample splitting.
        Default is ``1``.

    score : str
        A str (``'PQ'``, ``'LPQ'`` or ``'CVaR'``) specifying the score function.
        Default is ``'PQ'``.

    normalize_ipw : bool
        Indicates whether the inverse probability weights are normalized.
        Default is ``True``.

    kde : callable or None
        A callable object / function with signature ``deriv = kde(u, weights)`` for weighted kernel density estimation.
        Here ``deriv`` should evaluate the density in ``0``.
        Default is ``'None'``, which uses :py:class:`statsmodels.nonparametric.kde.KDEUnivariate` with a
        gaussian kernel and silverman for bandwidth determination.

    trimming_rule : str, optional, deprecated
        (DEPRECATED) A str (``'truncate'`` is the only choice) specifying the trimming approach.
        Use `ps_processor_config` instead. Will be removed in a future version.

    trimming_threshold : float, optional, deprecated
        (DEPRECATED) The threshold used for trimming.
        Use `ps_processor_config` instead. Will be removed in a future version.

    ps_processor_config : PSProcessorConfig, optional
        Configuration for propensity score processing (clipping, calibration, etc.).

    draw_sample_splitting : bool
        Indicates whether the sample splitting should be drawn during initialization of the object.
        Default is ``True``.

    Examples
    --------
    >>> import numpy as np
    >>> import doubleml as dml
    >>> from doubleml.irm.datasets import make_irm_data
    >>> from sklearn.ensemble import RandomForestClassifier
    >>> np.random.seed(3141)
    >>> ml_g = RandomForestClassifier(n_estimators=100, max_features=20, max_depth=10, min_samples_leaf=2)
    >>> ml_m = RandomForestClassifier(n_estimators=100, max_features=20, max_depth=10, min_samples_leaf=2)
    >>> data = make_irm_data(theta=0.5, n_obs=500, dim_x=20, return_type='DataFrame')
    >>> obj_dml_data = dml.DoubleMLData(data, 'y', 'd')
    >>> dml_qte_obj = dml.DoubleMLQTE(obj_dml_data, ml_g, ml_m, quantiles=[0.25, 0.5, 0.75])
<<<<<<< HEAD
    >>> dml_qte_obj.fit().summary # doctest: +SKIP
=======
    >>> dml_qte_obj.fit().summary  # doctest: +SKIP
>>>>>>> b81c66c4
              coef   std err         t     P>|t|     2.5 %    97.5 %
    0.25  0.274825  0.347310  0.791297  0.428771 -0.405890  0.955541
    0.50  0.449150  0.192539  2.332782  0.019660  0.071782  0.826519
    0.75  0.709606  0.193308  3.670867  0.000242  0.330731  1.088482
    """

    def __init__(
        self,
        obj_dml_data,
        ml_g,
        ml_m=None,
        quantiles=0.5,
        n_folds=5,
        n_rep=1,
        score="PQ",
        normalize_ipw=True,
        kde=None,
        trimming_rule="truncate",  # TODO [v0.12.0]: Remove support for 'trimming_rule' and 'trimming_threshold' (deprecated).
        trimming_threshold=1e-2,  # TODO [v0.12.0]: Remove support for 'trimming_rule' and 'trimming_threshold' (deprecated).
        ps_processor_config: Optional[PSProcessorConfig] = None,
        draw_sample_splitting=True,
    ):
        self._dml_data = obj_dml_data
        self._quantiles = np.asarray(quantiles).reshape((-1,))
        self._check_quantile()
        self._n_quantiles = len(self._quantiles)

        if kde is None:
            self._kde = _default_kde
        else:
            if not callable(kde):
                raise TypeError("kde should be either a callable or None. %r was passed." % kde)
            self._kde = kde

        self._normalize_ipw = normalize_ipw
        self._n_folds = n_folds
        self._n_rep = n_rep

        # check score
        self._score = score
        valid_scores = ["PQ", "LPQ", "CVaR"]
        _check_score(self.score, valid_scores, allow_callable=False)

        # check data
        self._check_data(self._dml_data)
        self._is_cluster_data = self._dml_data.is_cluster_data

        # initialize framework which is constructed after the fit method is called
        self._framework = None

        # TODO [v0.12.0]: Remove support for 'trimming_rule' and 'trimming_threshold' (deprecated).
        self._ps_processor_config, self._ps_processor = init_ps_processor(
            ps_processor_config, trimming_rule, trimming_threshold
        )
        self._trimming_rule = trimming_rule
        self._trimming_threshold = self._ps_processor.clipping_threshold

        if not isinstance(self.normalize_ipw, bool):
            raise TypeError(
                "Normalization indicator has to be boolean. " + f"Object of type {str(type(self.normalize_ipw))} passed."
            )

        self._learner = {"ml_g": clone(ml_g), "ml_m": clone(ml_m)}
        self._predict_method = {"ml_g": "predict_proba", "ml_m": "predict_proba"}

        # perform sample splitting
        self._smpls = None
        self._n_obs_sample_splitting = self._dml_data.n_obs
        self._strata = self._dml_data.d
        if draw_sample_splitting:
            self.draw_sample_splitting()
            # initialize all models
            self._initialize_dml_model()

    def __str__(self):
        class_name = self.__class__.__name__
        header = f"================== {class_name} Object ==================\n"
        fit_summary = str(self.summary)
        res = header + "\n------------------ Fit summary       ------------------\n" + fit_summary
        return res

    @property
    def n_folds(self):
        """
        Number of folds.
        """
        return self._n_folds

    @property
    def n_rep(self):
        """
        Number of repetitions for the sample splitting.
        """
        return self._n_rep

    @property
    def n_rep_boot(self):
        """
        The number of bootstrap replications.
        """
        if self._framework is None:
            n_rep_boot = None
        else:
            n_rep_boot = self._framework.n_rep_boot
        return n_rep_boot

    @property
    def boot_method(self):
        """
        The method to construct the bootstrap replications.
        """
        if self._framework is None:
            method = None
        else:
            method = self._framework.boot_method
        return method

    @property
    def smpls(self):
        """
        The partition used for cross-fitting.
        """
        if self._smpls is None:
            err_msg = (
                "Sample splitting not specified. Either draw samples via .draw_sample splitting() "
                + "or set external samples via .set_sample_splitting()."
            )
            raise ValueError(err_msg)
        return self._smpls

    @property
    def framework(self):
        """
        The corresponding :class:`doubleml.DoubleMLFramework` object.
        """
        return self._framework

    @property
    def quantiles(self):
        """
        Number of Quantiles.
        """
        return self._quantiles

    @property
    def n_quantiles(self):
        """
        Number of Quantiles.
        """
        return self._n_quantiles

    @property
    def score(self):
        """
        The score function.
        """
        return self._score

    @property
    def kde(self):
        """
        The kernel density estimation of the derivative.
        """
        return self._kde

    @property
    def normalize_ipw(self):
        """
        Indicates whether the inverse probability weights are normalized.
        """
        return self._normalize_ipw

    @property
    def ps_processor_config(self):
        """
        Configuration for propensity score processing (clipping, calibration, etc.).
        """
        return self._ps_processor_config

    @property
    def ps_processor(self):
        """
        Propensity score processor.
        """
        return self._ps_processor

    # TODO [v0.12.0]: Remove support for 'trimming_rule' and 'trimming_threshold' (deprecated).
    @property
    def trimming_rule(self):
        """
        Specifies the used trimming rule.
        """
        warnings.warn(
            "'trimming_rule' is deprecated and will be removed in a future version. ", DeprecationWarning, stacklevel=2
        )
        return self._trimming_rule

    # TODO [v0.12.0]: Remove support for 'trimming_rule' and 'trimming_threshold' (deprecated).
    @property
    def trimming_threshold(self):
        """
        Specifies the used trimming threshold.
        """
        warnings.warn(
            "'trimming_threshold' is deprecated and will be removed in a future version. "
            "Use 'ps_processor_config.clipping_threshold' or 'ps_processor.clipping_threshold' instead.",
            DeprecationWarning,
            stacklevel=2,
        )
        return self._ps_processor.clipping_threshold

    @property
    def coef(self):
        """
        Estimates for the causal parameter(s) after calling :meth:`fit` (shape (``n_quantiles``,)).
        """
        if self._framework is None:
            coef = None
        else:
            coef = self.framework.thetas
        return coef

    @property
    def all_coef(self):
        """
        Estimates of the causal parameter(s) for the ``n_rep`` different sample splits after calling :meth:`fit`
         (shape (``n_quantiles``, ``n_rep``)).
        """
        if self._framework is None:
            all_coef = None
        else:
            all_coef = self.framework.all_thetas
        return all_coef

    @property
    def se(self):
        """
        Standard errors for the causal parameter(s) after calling :meth:`fit` (shape (``n_quantiles``,)).
        """
        if self._framework is None:
            se = None
        else:
            se = self.framework.ses
        return se

    @property
    def all_se(self):
        """
        Standard errors of the causal parameter(s) for the ``n_rep`` different sample splits after calling :meth:`fit`
         (shape (``n_quantiles``, ``n_rep``)).
        """
        if self._framework is None:
            all_se = None
        else:
            all_se = self.framework.all_ses
        return all_se

    @property
    def t_stat(self):
        """
        t-statistics for the causal parameter(s) after calling :meth:`fit` (shape (``n_quantiles``,)).
        """
        t_stat = self.coef / self.se
        return t_stat

    @property
    def pval(self):
        """
        p-values for the causal parameter(s) (shape (``n_quantiles``,)).
        """
        return self.framework.pvals

    @property
    def boot_t_stat(self):
        """
        Bootstrapped t-statistics for the causal parameter(s) after calling :meth:`fit` and :meth:`bootstrap`
         (shape (``n_rep_boot``, ``n_quantiles``, ``n_rep``)).
        """
        if self._framework is None:
            boot_t_stat = None
        else:
            boot_t_stat = self._framework.boot_t_stat
        return boot_t_stat

    @property
    def modellist_0(self):
        """
        List of the models for the control group (``treatment==0``).
        """
        return self._modellist_0

    @property
    def modellist_1(self):
        """
        List of the models for the treatment group (``treatment==1``).
        """
        return self._modellist_1

    @property
    def summary(self):
        """
        A summary for the estimated causal effect after calling :meth:`fit`.
        """
        if self.framework is None:
            col_names = ["coef", "std err", "t", "P>|t|"]
            df_summary = pd.DataFrame(columns=col_names)
        else:
            ci = self.confint()
            df_summary = generate_summary(self.coef, self.se, self.t_stat, self.pval, ci, self.quantiles)
        return df_summary

    def fit(self, n_jobs_models=None, n_jobs_cv=None, store_predictions=True, store_models=False, external_predictions=None):
        """
        Estimate DoubleMLQTE models.

        Parameters
        ----------
        n_jobs_models : None or int
            The number of CPUs to use to fit the quantiles. ``None`` means ``1``.
            Default is ``None``.

        n_jobs_cv : None or int
            The number of CPUs to use to fit the learners. ``None`` means ``1``.
            Does not speed up computation for quantile models.
            Default is ``None``.

        store_predictions : bool
            Indicates whether the predictions for the nuisance functions should be stored in ``predictions``.
            Default is ``True``.

        store_models : bool
            Indicates whether the fitted models for the nuisance functions should be stored in ``models``. This allows
            to analyze the fitted models or extract information like variable importance.
            Default is ``False``.

        Returns
        -------
        self : object
        """

        if external_predictions is not None:
            raise NotImplementedError(f"External predictions not implemented for {self.__class__.__name__}.")

        # parallel estimation of the quantiles
        parallel = Parallel(n_jobs=n_jobs_models, verbose=0, pre_dispatch="2*n_jobs")
        fitted_models = parallel(
            delayed(self._fit_quantile)(i_quant, n_jobs_cv, store_predictions, store_models)
            for i_quant in range(self.n_quantiles)
        )

        # combine the estimates and scores
        framework_list = [None] * self.n_quantiles

        for i_quant in range(self.n_quantiles):
            # save the parallel fitted models in the right list
            self._modellist_0[i_quant] = fitted_models[i_quant][0]
            self._modellist_1[i_quant] = fitted_models[i_quant][1]

            # set up the framework
            framework_list[i_quant] = self._modellist_1[i_quant].framework - self._modellist_0[i_quant].framework

        # aggregate all frameworks
        self._framework = concat(framework_list)

        return self

    def bootstrap(self, method="normal", n_rep_boot=500):
        """
        Multiplier bootstrap for DoubleML models.

        Parameters
        ----------
        method : str
            A str (``'Bayes'``, ``'normal'`` or ``'wild'``) specifying the multiplier bootstrap method.
            Default is ``'normal'``

        n_rep_boot : int
            The number of bootstrap replications.

        Returns
        -------
        self : object
        """
        if self._framework is None:
            raise ValueError("Apply fit() before bootstrap().")
        self._framework.bootstrap(method=method, n_rep_boot=n_rep_boot)
        return self

    def _initialize_dml_model(self):
        # initialize all models
        self._modellist_0, self._modellist_1 = self._initialize_models()
        return self

    def confint(self, joint=False, level=0.95):
        """
        Confidence intervals for DoubleML models.

        Parameters
        ----------
        joint : bool
            Indicates whether joint confidence intervals are computed.
            Default is ``False``

        level : float
            The confidence level.
            Default is ``0.95``.

        Returns
        -------
        df_ci : pd.DataFrame
            A data frame with the confidence interval(s).
        """

        if self.framework is None:
            raise ValueError("Apply fit() before confint().")

        df_ci = self.framework.confint(joint=joint, level=level)
        df_ci.set_index(pd.Index(self._quantiles), inplace=True)

        return df_ci

    def p_adjust(self, method="romano-wolf"):
        """
        Multiple testing adjustment for DoubleML models.

        Parameters
        ----------
        method : str
            A str (``'romano-wolf''``, ``'bonferroni'``, ``'holm'``, etc) specifying the adjustment method.
            In addition to ``'romano-wolf''``, all methods implemented in
            :py:func:`statsmodels.stats.multitest.multipletests` can be applied.
            Default is ``'romano-wolf'``.

        Returns
        -------
        p_val : pd.DataFrame
            A data frame with adjusted p-values.
        """

        if self.framework is None:
            raise ValueError("Apply fit() before p_adjust().")

        p_val, _ = self.framework.p_adjust(method=method)
        p_val.set_index(pd.Index(self._quantiles), inplace=True)

        return p_val

    def tune_ml_models(
        self,
        ml_param_space,
        scoring_methods=None,
        cv=5,
        set_as_params=True,
        return_tune_res=False,
        optuna_settings=None,
    ):
        """Hyperparameter-tuning for DoubleML models using Optuna."""

        tuning_kwargs = {
            "ml_param_space": ml_param_space,
            "scoring_methods": scoring_methods,
            "cv": cv,
            "set_as_params": set_as_params,
            "return_tune_res": return_tune_res,
            "optuna_settings": optuna_settings,
        }

        tune_res = [] if return_tune_res else None

        for i_quant in range(self.n_quantiles):
            model_0 = self.modellist_0[i_quant]
            model_1 = self.modellist_1[i_quant]

            res_0 = model_0.tune_ml_models(**tuning_kwargs)
            res_1 = model_1.tune_ml_models(**tuning_kwargs)

            if return_tune_res:
                tune_res.append({"treatment_0": res_0[0], "treatment_1": res_1[0]})

        return tune_res if return_tune_res else self

    tune_ml_models.__doc__ = TUNE_ML_MODELS_DOC

    def _fit_quantile(self, i_quant, n_jobs_cv=None, store_predictions=True, store_models=False):
        model_0 = self.modellist_0[i_quant]
        model_1 = self.modellist_1[i_quant]

        model_0.fit(n_jobs_cv=n_jobs_cv, store_predictions=store_predictions, store_models=store_models)
        model_1.fit(n_jobs_cv=n_jobs_cv, store_predictions=store_predictions, store_models=store_models)

        return model_0, model_1

    def _check_data(self, obj_dml_data):
        if not isinstance(obj_dml_data, DoubleMLData):
            raise TypeError(
                f"The data must be of DoubleMLData type. {str(obj_dml_data)} of type {str(type(obj_dml_data))} was passed."
            )
        _check_zero_one_treatment(self)
        return

    def _check_quantile(self):
        if np.any(self.quantiles <= 0) | np.any(self.quantiles >= 1):
            raise ValueError("Quantiles have be between 0 or 1. " + f"Quantiles {str(self.quantiles)} passed.")

    def _initialize_models(self):
        modellist_0 = [None] * self.n_quantiles
        modellist_1 = [None] * self.n_quantiles
        kwargs = {
            "obj_dml_data": self._dml_data,
            "ml_g": self._learner["ml_g"],
            "ml_m": self._learner["ml_m"],
            "n_folds": self.n_folds,
            "n_rep": self.n_rep,
            "ps_processor_config": self.ps_processor_config,
            "normalize_ipw": self.normalize_ipw,
            "draw_sample_splitting": False,
        }
        for i_quant in range(self.n_quantiles):
            # initialize models for both potential quantiles
            if self.score == "PQ":
                model_0 = DoubleMLPQ(quantile=self._quantiles[i_quant], treatment=0, kde=self.kde, **kwargs)
                model_1 = DoubleMLPQ(quantile=self._quantiles[i_quant], treatment=1, kde=self.kde, **kwargs)
            elif self.score == "LPQ":
                model_0 = DoubleMLLPQ(quantile=self._quantiles[i_quant], treatment=0, kde=self.kde, **kwargs)
                model_1 = DoubleMLLPQ(quantile=self._quantiles[i_quant], treatment=1, kde=self.kde, **kwargs)

            elif self.score == "CVaR":
                model_0 = DoubleMLCVAR(quantile=self._quantiles[i_quant], treatment=0, **kwargs)
                model_1 = DoubleMLCVAR(quantile=self._quantiles[i_quant], treatment=1, **kwargs)

            # synchronize the sample splitting
            model_0.set_sample_splitting(all_smpls=self.smpls)
            model_1.set_sample_splitting(all_smpls=self.smpls)

            modellist_0[i_quant] = model_0
            modellist_1[i_quant] = model_1

        return modellist_0, modellist_1<|MERGE_RESOLUTION|>--- conflicted
+++ resolved
@@ -89,11 +89,7 @@
     >>> data = make_irm_data(theta=0.5, n_obs=500, dim_x=20, return_type='DataFrame')
     >>> obj_dml_data = dml.DoubleMLData(data, 'y', 'd')
     >>> dml_qte_obj = dml.DoubleMLQTE(obj_dml_data, ml_g, ml_m, quantiles=[0.25, 0.5, 0.75])
-<<<<<<< HEAD
-    >>> dml_qte_obj.fit().summary # doctest: +SKIP
-=======
     >>> dml_qte_obj.fit().summary  # doctest: +SKIP
->>>>>>> b81c66c4
               coef   std err         t     P>|t|     2.5 %    97.5 %
     0.25  0.274825  0.347310  0.791297  0.428771 -0.405890  0.955541
     0.50  0.449150  0.192539  2.332782  0.019660  0.071782  0.826519
