"""
The :mod:`doubleml.plm` module implements double machine learning estimates based on partially linear models.
"""

from .lplr import DoubleMLLPLR
from .pliv import DoubleMLPLIV
from .plr import DoubleMLPLR
from .plpr import DoubleMLPLPR

<<<<<<< HEAD
__all__ = [
    "DoubleMLPLR",
    "DoubleMLPLIV",
    "DoubleMLPLPR",
]
=======
__all__ = ["DoubleMLPLR", "DoubleMLPLIV", "DoubleMLLPLR"]
>>>>>>> b81c66c4
<|MERGE_RESOLUTION|>--- conflicted
+++ resolved
@@ -7,12 +7,4 @@
 from .plr import DoubleMLPLR
 from .plpr import DoubleMLPLPR
 
-<<<<<<< HEAD
-__all__ = [
-    "DoubleMLPLR",
-    "DoubleMLPLIV",
-    "DoubleMLPLPR",
-]
-=======
-__all__ = ["DoubleMLPLR", "DoubleMLPLIV", "DoubleMLLPLR"]
->>>>>>> b81c66c4
+__all__ = ["DoubleMLPLR", "DoubleMLPLIV", "DoubleMLLPLR"]