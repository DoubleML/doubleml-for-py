import io

import numpy as np
import pandas as pd
from sklearn.utils import assert_all_finite

from doubleml.data.base_data import DoubleMLBaseData, DoubleMLData
from doubleml.data.utils.panel_data_utils import _is_valid_datetime_unit


class DoubleMLPanelData(DoubleMLData):
    """Double machine learning data-backend for panel data in long format.

    :class:`DoubleMLPanelData` objects can be initialized from
    :class:`pandas.DataFrame` as well as :class:`numpy.ndarray` objects.

    Parameters
    ----------
    data : :class:`pandas.DataFrame`
        The data.

    y_col : str
        The outcome variable.

    d_cols : str or list
        The treatment variable(s) indicating the treatment groups in terms of first time of treatment exposure.

    t_col : str
        The time variable indicating the time.

    id_col : str
        Unique unit identifier.

    x_cols : None, str or list
        The covariates.
        If ``None``, all variables (columns of ``data``) which are neither specified as outcome variable ``y_col``, nor
        treatment variables ``d_cols``, nor instrumental variables ``z_cols`` are used as covariates.
        Default is ``None``.

    z_cols : None, str or list
        The instrumental variable(s).
        Default is ``None``.

    use_other_treat_as_covariate : bool
        Indicates whether in the multiple-treatment case the other treatment variables should be added as covariates.
        Default is ``True``.

    force_all_x_finite : bool or str
        Indicates whether to raise an error on infinite values and / or missings in the covariates ``x``.
        Possible values are: ``True`` (neither missings ``np.nan``, ``pd.NA`` nor infinite values ``np.inf`` are
        allowed), ``False`` (missings and infinite values are allowed), ``'allow-nan'`` (only missings are allowed).
        Note that the choice ``False`` and ``'allow-nan'`` are only reasonable if the machine learning methods used
        for the nuisance functions are capable to provide valid predictions with missings and / or infinite values
        in the covariates ``x``.
        Default is ``True``.

    datetime_unit : str
        The unit of the time and treatment variable (if datetime type).

    Examples
    --------
    >>> from doubleml.did.datasets import make_did_CS2021
    >>> from doubleml import DoubleMLPanelData
    >>> df = make_did_CS2021(n_obs=500)
    >>> dml_data = DoubleMLPanelData(
    ...     df,
    ...     y_col="y",
    ...     d_cols="d",
    ...     id_col="id",
    ...     t_col="t",
    ...     x_cols=["Z1", "Z2", "Z3", "Z4"],
    ...     datetime_unit="M"
    ... )
    """

    def __init__(
        self,
        data,
        y_col,
        d_cols,
        t_col,
        id_col,
        x_cols=None,
        z_cols=None,
        use_other_treat_as_covariate=True,
        force_all_x_finite=True,
        datetime_unit="M",
    ):
        DoubleMLBaseData.__init__(self, data)

        # we need to set id_col (needs _data) before call to the super __init__ because of the x_cols setter
        self.id_col = id_col
        self._datetime_unit = _is_valid_datetime_unit(datetime_unit)
        self._set_id_var()

        DoubleMLData.__init__(
            self,
            data=data,
            y_col=y_col,
            d_cols=d_cols,
            x_cols=x_cols,
            z_cols=z_cols,
            t_col=t_col,
            s_col=None,
            use_other_treat_as_covariate=use_other_treat_as_covariate,
            force_all_x_finite=force_all_x_finite,
            force_all_d_finite=False,
        )
<<<<<<< HEAD

=======
>>>>>>> 94f48616
        # reset index to ensure a simple RangeIndex
        self.data.reset_index(drop=True, inplace=True)
        if self.n_treat != 1:
            raise ValueError("Only one treatment column is allowed for panel data.")

        self._check_disjoint_sets_id_col()

        # intialize the unique values of g and t
        self._g_values = np.sort(np.unique(self.d))  # unique values of g
        self._t_values = np.sort(np.unique(self.t))  # unique values of t

    def __str__(self):
        data_summary = self._data_summary_str()
        buf = io.StringIO()
        self.data.info(verbose=False, buf=buf)
        df_info = buf.getvalue()
        res = (
            "================== DoubleMLPanelData Object ==================\n"
            + "\n------------------ Data summary      ------------------\n"
            + data_summary
            + "\n------------------ DataFrame info    ------------------\n"
            + df_info
        )
        return res

    def _data_summary_str(self):
        data_summary = (
            f"Outcome variable: {self.y_col}\n"
            f"Treatment variable(s): {self.d_cols}\n"
            f"Covariates: {self.x_cols}\n"
            f"Instrument variable(s): {self.z_cols}\n"
            f"Time variable: {self.t_col}\n"
            f"Id variable: {self.id_col}\n"
        )

        data_summary += f"No. Unique Ids: {self.n_ids}\n" f"No. Observations: {self.n_obs}\n"
        return data_summary

    @classmethod
    def from_arrays(cls, x, y, d, t, identifier, z=None, s=None, use_other_treat_as_covariate=True, force_all_x_finite=True):
        # TODO: Implement initialization from arrays
        raise NotImplementedError("from_arrays is not implemented for DoubleMLPanelData")

    @property
    def datetime_unit(self):
        """
        The unit of the time variable.
        """
        return self._datetime_unit

    @property
    def d(self):
        """
        Array of treatment variable;
        Dynamic! Depends on the currently set treatment variable;
        To get an array of all treatment variables (independent of the currently set treatment variable)
        call ``obj.data[obj.d_cols].values``.
        """
        if pd.api.types.is_datetime64_any_dtype(self._d):
            return self._d.values.astype(f"datetime64[{self.datetime_unit}]")
        else:
            return self._d.values

    @property
    def t(self):
        """
        Array of time variable.
        """
        if pd.api.types.is_datetime64_any_dtype(self._d):
            return self._t.values.astype(f"datetime64[{self.datetime_unit}]")
        else:
            return self._t.values

    @property
    def id_col(self):
        """
        The id variable.
        """
        return self._id_col

    @id_col.setter
    def id_col(self, value):
        reset_value = hasattr(self, "_id_col")
        if not isinstance(value, str):
            raise TypeError(
                "The id variable id_col must be of str type. " f"{str(value)} of type {str(type(value))} was passed."
            )
        if value not in self.all_variables:
            raise ValueError("Invalid id variable id_col. " f"{value} is no data column.")
        self._id_col = value
        if reset_value:
            self._check_disjoint_sets()
            self._set_id_var()

    @property
    def id_var(self):
        """
        Array of id variable.
        """
        return self._id_var.values

    @property
    def id_var_unique(self):
        """
        Unique values of id variable.
        """
        return self._id_var_unique

    @property
    def n_ids(self):
        """
        The number of unique values for id_col.
        """
        return len(self._id_var_unique)

    @property
    def g_col(self):
        """
        The treatment variable indicating the time of treatment exposure.
        """
        return self._d_cols[0]

    @DoubleMLData.d_cols.setter
    def d_cols(self, value):
        super(self.__class__, self.__class__).d_cols.__set__(self, value)
        if hasattr(self, "_g_values"):
            self._g_values = np.sort(np.unique(self.d))  # update unique values of g

    @property
    def g_values(self):
        """
        The unique values of the treatment variable (groups) ``d``.
        """
        return self._g_values

    @property
    def n_groups(self):
        """
        The number of groups.
        """
        return len(self.g_values)

    @DoubleMLData.t_col.setter
    def t_col(self, value):
        if value is None:
            raise TypeError("Invalid time variable t_col. Time variable required for panel data.")
        super(self.__class__, self.__class__).t_col.__set__(self, value)
        if hasattr(self, "_t_values"):
            self._t_values = np.sort(np.unique(self.t))  # update unique values of t

    @property
    def t_values(self):
        """
        The unique values of the time variable ``t``.
        """
        return self._t_values

    @property
    def n_t_periods(self):
        """
        The number of time periods.
        """
        return len(self.t_values)

    def _get_optional_col_sets(self):
        base_optional_col_sets = super()._get_optional_col_sets()
        id_col_set = {self.id_col}
        return [id_col_set] + base_optional_col_sets

    def _check_disjoint_sets(self):
        # apply the standard checks from the DoubleMLData class
        super(DoubleMLPanelData, self)._check_disjoint_sets()
        self._check_disjoint_sets_id_col()

    def _check_disjoint_sets_id_col(self):
        # apply the standard checks from the DoubleMLData class
        super(DoubleMLPanelData, self)._check_disjoint_sets()

        # special checks for the additional id variable (and the time variable)
        id_col_set = {self.id_col}
        y_col_set = {self.y_col}
        x_cols_set = set(self.x_cols)
        d_cols_set = set(self.d_cols)

        z_cols_set = set(self.z_cols or [])
        t_col_set = {self.t_col}  # t_col is not None for panel data
        # s_col not tested as not relevant for panel data

        id_col_check_args = [
            (y_col_set, "outcome variable", "``y_col``"),
            (d_cols_set, "treatment variable", "``d_cols``"),
            (x_cols_set, "covariate", "``x_cols``"),
            (z_cols_set, "instrumental variable", "``z_cols``"),
            (t_col_set, "time variable", "``t_col``"),
        ]
        for set1, name, argument in id_col_check_args:
            self._check_disjoint(
                set1=set1,
                name1=name,
                arg1=argument,
                set2=id_col_set,
                name2="identifier variable",
                arg2="``id_col``",
            )

    def _set_id_var(self):
        assert_all_finite(self.data.loc[:, self.id_col])
        self._id_var = self.data.loc[:, self.id_col]
        self._id_var_unique = np.unique(self._id_var.values)<|MERGE_RESOLUTION|>--- conflicted
+++ resolved
@@ -93,6 +93,10 @@
         self._datetime_unit = _is_valid_datetime_unit(datetime_unit)
         self._set_id_var()
 
+        # Set time column before calling parent constructor
+        self.t_col = t_col
+
+        # Call parent constructor
         DoubleMLData.__init__(
             self,
             data=data,
@@ -100,18 +104,17 @@
             d_cols=d_cols,
             x_cols=x_cols,
             z_cols=z_cols,
-            t_col=t_col,
-            s_col=None,
             use_other_treat_as_covariate=use_other_treat_as_covariate,
             force_all_x_finite=force_all_x_finite,
             force_all_d_finite=False,
         )
-<<<<<<< HEAD
-
-=======
->>>>>>> 94f48616
+
         # reset index to ensure a simple RangeIndex
         self.data.reset_index(drop=True, inplace=True)
+
+        # Set time variable array after data is loaded
+        self._set_time_var()
+
         if self.n_treat != 1:
             raise ValueError("Only one treatment column is allowed for panel data.")
 
@@ -178,7 +181,7 @@
         """
         Array of time variable.
         """
-        if pd.api.types.is_datetime64_any_dtype(self._d):
+        if pd.api.types.is_datetime64_any_dtype(self._t):
             return self._t.values.astype(f"datetime64[{self.datetime_unit}]")
         else:
             return self._t.values
@@ -234,6 +237,8 @@
 
     @DoubleMLData.d_cols.setter
     def d_cols(self, value):
+        if isinstance(value, str):
+            value = [value]
         super(self.__class__, self.__class__).d_cols.__set__(self, value)
         if hasattr(self, "_g_values"):
             self._g_values = np.sort(np.unique(self.d))  # update unique values of g
@@ -252,11 +257,28 @@
         """
         return len(self.g_values)
 
-    @DoubleMLData.t_col.setter
+    @property
+    def t_col(self):
+        """
+        The time variable.
+        """
+        return self._t_col
+
+    @t_col.setter
     def t_col(self, value):
         if value is None:
             raise TypeError("Invalid time variable t_col. Time variable required for panel data.")
-        super(self.__class__, self.__class__).t_col.__set__(self, value)
+        if not isinstance(value, str):
+            raise TypeError(
+                "The time variable t_col must be of str type. " f"{str(value)} of type {str(type(value))} was passed."
+            )
+        # Check if data exists (during initialization it might not)
+        if hasattr(self, "_data") and value not in self.all_variables:
+            raise ValueError(f"Invalid time variable t_col. {value} is no data column.")
+        self._t_col = value
+        # Update time variable array if data is already loaded
+        if hasattr(self, "_data"):
+            self._set_time_var()
         if hasattr(self, "_t_values"):
             self._t_values = np.sort(np.unique(self.t))  # update unique values of t
 
@@ -277,16 +299,18 @@
     def _get_optional_col_sets(self):
         base_optional_col_sets = super()._get_optional_col_sets()
         id_col_set = {self.id_col}
-        return [id_col_set] + base_optional_col_sets
+        t_col_set = {self.t_col}
+        return [id_col_set, t_col_set] + base_optional_col_sets
 
     def _check_disjoint_sets(self):
         # apply the standard checks from the DoubleMLData class
         super(DoubleMLPanelData, self)._check_disjoint_sets()
         self._check_disjoint_sets_id_col()
+        self._check_disjoint_sets_t_col()
 
     def _check_disjoint_sets_id_col(self):
-        # apply the standard checks from the DoubleMLData class
-        super(DoubleMLPanelData, self)._check_disjoint_sets()
+        # The call to super()._check_disjoint_sets() is removed from here as it's redundant
+        # and called in the main _check_disjoint_sets method of this class.
 
         # special checks for the additional id variable (and the time variable)
         id_col_set = {self.id_col}
@@ -315,7 +339,38 @@
                 arg2="``id_col``",
             )
 
+    def _check_disjoint_sets_t_col(self):
+        """Check that time column is disjoint from other variable sets."""
+        t_col_set = {self.t_col}
+        y_col_set = {self.y_col}
+        x_cols_set = set(self.x_cols)
+        d_cols_set = set(self.d_cols)
+        z_cols_set = set(self.z_cols or [])
+        id_col_set = {self.id_col}
+
+        t_checks_args = [
+            (y_col_set, "outcome variable", "``y_col``"),
+            (d_cols_set, "treatment variable", "``d_cols``"),
+            (x_cols_set, "covariate", "``x_cols``"),
+            (z_cols_set, "instrumental variable", "``z_cols``"),
+            (id_col_set, "identifier variable", "``id_col``"),
+        ]
+        for set1, name, argument in t_checks_args:
+            self._check_disjoint(
+                set1=set1,
+                name1=name,
+                arg1=argument,
+                set2=t_col_set,
+                name2="time variable",
+                arg2="``t_col``",
+            )
+
     def _set_id_var(self):
         assert_all_finite(self.data.loc[:, self.id_col])
         self._id_var = self.data.loc[:, self.id_col]
-        self._id_var_unique = np.unique(self._id_var.values)+        self._id_var_unique = np.unique(self._id_var.values)
+
+    def _set_time_var(self):
+        """Set the time variable array."""
+        if hasattr(self, "_data") and self.t_col in self.data.columns:
+            self._t = self.data.loc[:, self.t_col]