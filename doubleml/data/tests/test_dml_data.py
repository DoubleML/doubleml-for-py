import numpy as np
import pandas as pd
import pytest
from sklearn.linear_model import Lasso, LogisticRegression

<<<<<<< HEAD
from doubleml import DoubleMLData, DoubleMLDIDCS, DoubleMLPLR, DoubleMLSSM
from doubleml.data.base_data import DoubleMLBaseData
from doubleml.datasets import (
=======
from doubleml import DoubleMLData, DoubleMLDIDCS, DoubleMLDIDData, DoubleMLPLR, DoubleMLSSM, DoubleMLSSMData
from doubleml.data.base_data import DoubleMLBaseData
from doubleml.did.datasets import make_did_SZ2020
from doubleml.irm.datasets import make_ssm_data
from doubleml.plm.datasets import (
>>>>>>> 0428bb00
    _make_pliv_data,
    make_pliv_CHS2015,
    make_plr_CCDDHNR2018,
    make_ssm_data,
)
<<<<<<< HEAD
from doubleml.did.datasets import make_did_SZ2020
=======
>>>>>>> 0428bb00


class DummyDataClass(DoubleMLBaseData):
    def __init__(self, data):
        DoubleMLBaseData.__init__(self, data)

    @property
    def n_coefs(self):
        return 1


@pytest.mark.ci
def test_doubleml_basedata():
    dummy_dml_data = DummyDataClass(pd.DataFrame(np.zeros((100, 10))))
    assert dummy_dml_data.d_cols[0] == "theta"
    assert dummy_dml_data.n_treat == 1
    assert dummy_dml_data.n_coefs == 1


@pytest.fixture(scope="module")
def dml_data_fixture(generate_data1):
    data = generate_data1
    np.random.seed(3141)
    x_cols = data.columns[data.columns.str.startswith("X")].tolist()

    obj_from_np = DoubleMLData.from_arrays(data.loc[:, x_cols].values, data["y"].values, data["d"].values)

    obj_from_pd = DoubleMLData(data, "y", ["d"], x_cols)

    return {"obj_from_np": obj_from_np, "obj_from_pd": obj_from_pd}


@pytest.mark.ci
def test_dml_data_x(dml_data_fixture):
    assert np.allclose(dml_data_fixture["obj_from_np"].x, dml_data_fixture["obj_from_pd"].x, rtol=1e-9, atol=1e-4)


@pytest.mark.ci
def test_dml_data_y(dml_data_fixture):
    assert np.allclose(dml_data_fixture["obj_from_np"].y, dml_data_fixture["obj_from_pd"].y, rtol=1e-9, atol=1e-4)


@pytest.mark.ci
def test_dml_data_d(dml_data_fixture):
    assert np.allclose(dml_data_fixture["obj_from_np"].d, dml_data_fixture["obj_from_pd"].d, rtol=1e-9, atol=1e-4)


@pytest.mark.ci
def test_obj_vs_from_arrays():
    np.random.seed(3141)
    dml_data = make_plr_CCDDHNR2018(n_obs=100)
    dml_data_from_array = DoubleMLData.from_arrays(
        dml_data.data[dml_data.x_cols], dml_data.data[dml_data.y_col], dml_data.data[dml_data.d_cols]
    )
    assert dml_data_from_array.data.equals(dml_data.data)

    dml_data = _make_pliv_data(n_obs=100)
    dml_data_from_array = DoubleMLData.from_arrays(
        dml_data.data[dml_data.x_cols],
        dml_data.data[dml_data.y_col],
        dml_data.data[dml_data.d_cols],
        dml_data.data[dml_data.z_cols],
    )
    assert dml_data_from_array.data.equals(dml_data.data)

    dml_data = make_pliv_CHS2015(n_obs=100, dim_z=5)
    dml_data_from_array = DoubleMLData.from_arrays(
        dml_data.data[dml_data.x_cols],
        dml_data.data[dml_data.y_col],
        dml_data.data[dml_data.d_cols],
        dml_data.data[dml_data.z_cols],
    )
    assert np.array_equal(dml_data_from_array.data, dml_data.data)  # z_cols name differ

    dml_data = make_plr_CCDDHNR2018(n_obs=100)
    df = dml_data.data.copy().iloc[:, :10]
    df.columns = [f"X{i + 1}" for i in np.arange(7)] + ["y", "d1", "d2"]
    dml_data = DoubleMLData(df, "y", ["d1", "d2"], [f"X{i + 1}" for i in np.arange(7)])
    dml_data_from_array = DoubleMLData.from_arrays(
        dml_data.data[dml_data.x_cols], dml_data.data[dml_data.y_col], dml_data.data[dml_data.d_cols]
    )
    assert np.array_equal(dml_data_from_array.data, dml_data.data)

    dml_data = make_did_SZ2020(n_obs=100, cross_sectional_data=False)
    dml_data_from_array = DoubleMLData.from_arrays(
        x=dml_data.data[dml_data.x_cols], y=dml_data.data[dml_data.y_col], d=dml_data.data[dml_data.d_cols]
    )
    assert np.array_equal(dml_data_from_array.data, dml_data.data)

    dml_data = make_did_SZ2020(n_obs=100, cross_sectional_data=True)
    dml_data_from_array = DoubleMLData.from_arrays(
        x=dml_data.data[dml_data.x_cols],
        y=dml_data.data[dml_data.y_col],
        d=dml_data.data[dml_data.d_cols],
        t=dml_data.data[dml_data.t_col],
    )
    assert np.array_equal(dml_data_from_array.data, dml_data.data)

    # check with instrument and time variable
    dml_data = make_did_SZ2020(n_obs=100, cross_sectional_data=True)
    dml_data.data["z"] = dml_data.data["t"]
    dml_data_from_array = DoubleMLData.from_arrays(
        x=dml_data.data[dml_data.x_cols],
        y=dml_data.data[dml_data.y_col],
        d=dml_data.data[dml_data.d_cols],
        z=dml_data.data["z"],
        t=dml_data.data[dml_data.t_col],
    )
    assert np.array_equal(dml_data_from_array.data, dml_data.data)


@pytest.mark.ci
def test_add_vars_in_df():
    # additional variables in the df shouldn't affect results
    np.random.seed(3141)
    df = make_plr_CCDDHNR2018(n_obs=100, return_type="DataFrame")
    dml_data_full_df = DoubleMLData(df, "y", "d", ["X1", "X2", "X3"])
    df_subset = df.loc[:, ["X1", "X2", "X3", "y", "d"]]
    dml_data_subset = DoubleMLData(df_subset, "y", "d", ["X1", "X2", "X3"])
    dml_plr_full_df = DoubleMLPLR(dml_data_full_df, Lasso(), Lasso())
    dml_plr_subset = DoubleMLPLR(dml_data_subset, Lasso(), Lasso(), draw_sample_splitting=False)
    dml_plr_subset.set_sample_splitting(dml_plr_full_df.smpls)
    dml_plr_full_df.fit()
    dml_plr_subset.fit()
    assert np.allclose(dml_plr_full_df.coef, dml_plr_subset.coef, rtol=1e-9, atol=1e-4)
    assert np.allclose(dml_plr_full_df.se, dml_plr_subset.se, rtol=1e-9, atol=1e-4)


@pytest.mark.ci
def test_dml_data_no_instr_no_time_no_selection():
    np.random.seed(3141)
    dml_data = make_plr_CCDDHNR2018(n_obs=100)
    assert dml_data.z is None
    assert dml_data.n_instr == 0
    assert dml_data.t is None

    x, y, d = make_plr_CCDDHNR2018(n_obs=100, return_type="array")
    dml_data = DoubleMLData.from_arrays(x, y, d)
    assert dml_data.z is None
    assert dml_data.n_instr == 0
    assert dml_data.t is None
    assert dml_data.s is None


@pytest.mark.ci
def test_dml_summary_with_time():
    dml_data_did_cs = make_did_SZ2020(n_obs=200, cross_sectional_data=True)
    dml_did_cs = DoubleMLDIDCS(dml_data_did_cs, Lasso(), LogisticRegression())
    assert isinstance(dml_did_cs.__str__(), str)
    assert isinstance(dml_did_cs.summary, pd.DataFrame)

    dml_did_cs.fit()
    assert isinstance(dml_did_cs.__str__(), str)
    assert isinstance(dml_did_cs.summary, pd.DataFrame)


@pytest.mark.ci
def test_dml_summary_with_selection():
    dml_data_ssm = make_ssm_data(n_obs=200)
    dml_ssm = DoubleMLSSM(dml_data_ssm, Lasso(), LogisticRegression(), LogisticRegression())
    assert isinstance(dml_ssm.__str__(), str)
    assert isinstance(dml_ssm.summary, pd.DataFrame)

    dml_ssm.fit()
    assert isinstance(dml_ssm.__str__(), str)
    assert isinstance(dml_ssm.summary, pd.DataFrame)


@pytest.mark.ci
def test_x_cols_setter_defaults():
    df = pd.DataFrame(np.tile(np.arange(4), (4, 1)), columns=["yy", "dd", "xx1", "xx2"])
    dml_data = DoubleMLData(df, y_col="yy", d_cols="dd")
    assert dml_data.x_cols == ["xx1", "xx2"]

    # with instrument
    df = pd.DataFrame(np.tile(np.arange(5), (4, 1)), columns=["yy", "dd", "xx1", "xx2", "zz"])
    dml_data = DoubleMLData(df, y_col="yy", d_cols="dd", z_cols="zz")
    assert dml_data.x_cols == ["xx1", "xx2"]

    # without instrument with time
    df = pd.DataFrame(np.tile(np.arange(5), (4, 1)), columns=["yy", "dd", "xx1", "xx2", "tt"])
    dml_data = DoubleMLData(df, y_col="yy", d_cols="dd", t_col="tt")
    assert dml_data.x_cols == ["xx1", "xx2"]

    # with instrument with time
    df = pd.DataFrame(np.tile(np.arange(6), (4, 1)), columns=["yy", "dd", "xx1", "xx2", "zz", "tt"])
    dml_data = DoubleMLData(df, y_col="yy", d_cols="dd", z_cols="zz", t_col="tt")
    assert dml_data.x_cols == ["xx1", "xx2"]

    # without instrument with selection
    df = pd.DataFrame(np.tile(np.arange(5), (4, 1)), columns=["yy", "dd", "xx1", "xx2", "ss"])
    dml_data = DoubleMLData(df, y_col="yy", d_cols="dd", s_col="ss")
    assert dml_data.x_cols == ["xx1", "xx2"]

    # with instrument with selection
    df = pd.DataFrame(np.tile(np.arange(6), (4, 1)), columns=["yy", "dd", "xx1", "xx2", "zz", "ss"])
    dml_data = DoubleMLData(df, y_col="yy", d_cols="dd", z_cols="zz", s_col="ss")
    assert dml_data.x_cols == ["xx1", "xx2"]

    # with selection and time
    df = pd.DataFrame(np.tile(np.arange(6), (4, 1)), columns=["yy", "dd", "xx1", "xx2", "tt", "ss"])
    dml_data = DoubleMLData(df, y_col="yy", d_cols="dd", t_col="tt", s_col="ss")
    assert dml_data.x_cols == ["xx1", "xx2"]

    # with instrument, selection and time
    df = pd.DataFrame(np.tile(np.arange(7), (4, 1)), columns=["yy", "dd", "xx1", "xx2", "zz", "tt", "ss"])
    dml_data = DoubleMLData(df, y_col="yy", d_cols="dd", z_cols="zz", t_col="tt", s_col="ss")
    assert dml_data.x_cols == ["xx1", "xx2"]


@pytest.mark.ci
def test_x_cols_setter():
    np.random.seed(3141)
    dml_data = make_plr_CCDDHNR2018(n_obs=100)
    orig_x_cols = dml_data.x_cols

    # check that after changing the x_cols, the x array gets updated
    x_comp = dml_data.data[["X1", "X11", "X13"]].values
    dml_data.x_cols = ["X1", "X11", "X13"]
    assert np.array_equal(dml_data.x, x_comp)

    msg = "Invalid covariates x_cols. At least one covariate is no data column."
    with pytest.raises(ValueError, match=msg):
        dml_data.x_cols = ["X1", "X11", "A13"]

    msg = r"The covariates x_cols must be of str or list type \(or None\). " "5 of type <class 'int'> was passed."
    with pytest.raises(TypeError, match=msg):
        dml_data.x_cols = 5

    # check single covariate
    x_comp = dml_data.data[["X13"]].values
    dml_data.x_cols = "X13"
    assert np.array_equal(dml_data.x, x_comp)

    # check setting None brings us back to orig_x_cols
    x_comp = dml_data.data[orig_x_cols].values
    dml_data.x_cols = None
    assert np.array_equal(dml_data.x, x_comp)


@pytest.mark.ci
def test_d_cols_setter():
    np.random.seed(3141)
    dml_data = make_plr_CCDDHNR2018(n_obs=100)
    df = dml_data.data.copy().iloc[:, :10]
    df.columns = [f"X{i + 1}" for i in np.arange(7)] + ["y", "d1", "d2"]
    dml_data = DoubleMLData(df, "y", ["d1", "d2"], [f"X{i + 1}" for i in np.arange(7)])

    # check that after changing d_cols, the d array gets updated
    d_comp = dml_data.data["d2"].values
    dml_data.d_cols = ["d2", "d1"]
    assert np.array_equal(dml_data.d, d_comp)

    msg = r"Invalid treatment variable\(s\) d_cols. At least one treatment variable is no data column."
    with pytest.raises(ValueError, match=msg):
        dml_data.d_cols = ["d1", "d13"]
    with pytest.raises(ValueError, match=msg):
        dml_data.d_cols = "d13"

    msg = r"The treatment variable\(s\) d_cols must be of str or list type. " "5 of type <class 'int'> was passed."
    with pytest.raises(TypeError, match=msg):
        dml_data.d_cols = 5

    # check single treatment variable
    d_comp = dml_data.data["d2"].values
    dml_data.d_cols = "d2"
    assert np.array_equal(dml_data.d, d_comp)
    assert dml_data.n_treat == 1


@pytest.mark.ci
def test_z_cols_setter():
    np.random.seed(3141)
    dml_data = make_plr_CCDDHNR2018(n_obs=100)
    df = dml_data.data.copy().iloc[:, :10]
    df.columns = [f"X{i + 1}" for i in np.arange(4)] + [f"z{i + 1}" for i in np.arange(3)] + ["y", "d1", "d2"]
    dml_data = DoubleMLData(df, "y", ["d1", "d2"], [f"X{i + 1}" for i in np.arange(4)], [f"z{i + 1}" for i in np.arange(3)])

    # check that after changing z_cols, the z array gets updated
    z_comp = dml_data.data[["z1", "z2"]].values
    dml_data.z_cols = ["z1", "z2"]
    assert np.array_equal(dml_data.z, z_comp)

    msg = r"Invalid instrumental variable\(s\) z_cols. At least one instrumental variable is no data column."
    with pytest.raises(ValueError, match=msg):
        dml_data.z_cols = ["z1", "a13"]
    with pytest.raises(ValueError, match=msg):
        dml_data.z_cols = "a13"

    msg = (
        r"The instrumental variable\(s\) z_cols must be of str or list type \(or None\). "
        "5 of type <class 'int'> was passed."
    )
    with pytest.raises(TypeError, match=msg):
        dml_data.z_cols = 5

    # check single instrument
    z_comp = dml_data.data[["z2"]].values
    dml_data.z_cols = "z2"
    assert np.array_equal(dml_data.z, z_comp)

    # check None
    dml_data.z_cols = None
    assert dml_data.n_instr == 0
    assert dml_data.z is None


@pytest.mark.ci
def test_t_col_setter():
    np.random.seed(3141)
    df = make_did_SZ2020(n_obs=100, cross_sectional_data=True, return_type=pd.DataFrame)
    df["t_new"] = np.ones(shape=(100,))
    dml_data = DoubleMLData(df, "y", "d", [f"Z{i + 1}" for i in np.arange(4)], t_col="t")

    # check that after changing t_col, the t array gets updated
    t_comp = dml_data.data["t_new"].values
    dml_data.t_col = "t_new"
    assert np.array_equal(dml_data.t, t_comp)

    msg = r"Invalid time variable t_col. a13 is no data column."
    with pytest.raises(ValueError, match=msg):
        dml_data.t_col = "a13"

    msg = r"The time variable t_col must be of str type \(or None\). " "5 of type <class 'int'> was passed."
    with pytest.raises(TypeError, match=msg):
        dml_data.t_col = 5

    # check None
    dml_data.t_col = None
    assert dml_data.t is None


@pytest.mark.ci
def test_s_col_setter():
    np.random.seed(3141)
    df = make_ssm_data(n_obs=100, return_type=pd.DataFrame)
    df["s_new"] = np.ones(shape=(100,))
    dml_data = DoubleMLData(df, "y", "d", [f"X{i + 1}" for i in np.arange(4)], s_col="s")

    # check that after changing s_col, the s array gets updated
    s_comp = dml_data.data["s_new"].values
    dml_data.s_col = "s_new"
    assert np.array_equal(dml_data.s, s_comp)

    msg = r"Invalid score or selection variable s_col. a13 is no data column."
    with pytest.raises(ValueError, match=msg):
        dml_data.s_col = "a13"

    msg = r"The score or selection variable s_col must be of str type \(or None\). " "5 of type <class 'int'> was passed."
    with pytest.raises(TypeError, match=msg):
        dml_data.s_col = 5

    # check None
    dml_data.s_col = None
    assert dml_data.s is None


@pytest.mark.ci
def test_y_col_setter():
    np.random.seed(3141)
    dml_data = make_plr_CCDDHNR2018(n_obs=100)
    df = dml_data.data.copy().iloc[:, :10]
    df.columns = [f"X{i + 1}" for i in np.arange(7)] + ["y", "y123", "d"]
    dml_data = DoubleMLData(df, "y", "d", [f"X{i + 1}" for i in np.arange(7)])

    # check that after changing y_col, the y array gets updated
    y_comp = dml_data.data["y123"].values
    dml_data.y_col = "y123"
    assert np.array_equal(dml_data.y, y_comp)

    msg = r"Invalid outcome variable y_col. d13 is no data column."
    with pytest.raises(ValueError, match=msg):
        dml_data.y_col = "d13"

    msg = r"The outcome variable y_col must be of str type. " "5 of type <class 'int'> was passed."
    with pytest.raises(TypeError, match=msg):
        dml_data.y_col = 5


@pytest.mark.ci
def test_use_other_treat_as_covariate():
    np.random.seed(3141)
    dml_data = make_plr_CCDDHNR2018(n_obs=100)
    df = dml_data.data.copy().iloc[:, :10]
    df.columns = [f"X{i + 1}" for i in np.arange(7)] + ["y", "d1", "d2"]
    dml_data = DoubleMLData(df, "y", ["d1", "d2"], [f"X{i + 1}" for i in np.arange(7)], use_other_treat_as_covariate=True)
    dml_data.set_x_d("d1")
    assert np.array_equal(dml_data.d, df["d1"].values)
    assert np.array_equal(dml_data.x, df[[f"X{i + 1}" for i in np.arange(7)] + ["d2"]].values)
    dml_data.set_x_d("d2")
    assert np.array_equal(dml_data.d, df["d2"].values)
    assert np.array_equal(dml_data.x, df[[f"X{i + 1}" for i in np.arange(7)] + ["d1"]].values)

    dml_data = DoubleMLData(df, "y", ["d1", "d2"], [f"X{i + 1}" for i in np.arange(7)], use_other_treat_as_covariate=False)
    dml_data.set_x_d("d1")
    assert np.array_equal(dml_data.d, df["d1"].values)
    assert np.array_equal(dml_data.x, df[[f"X{i + 1}" for i in np.arange(7)]].values)
    dml_data.set_x_d("d2")
    assert np.array_equal(dml_data.d, df["d2"].values)
    assert np.array_equal(dml_data.x, df[[f"X{i + 1}" for i in np.arange(7)]].values)

    dml_data.use_other_treat_as_covariate = True
    assert np.array_equal(dml_data.d, df["d1"].values)
    assert np.array_equal(dml_data.x, df[[f"X{i + 1}" for i in np.arange(7)] + ["d2"]].values)

    msg = "use_other_treat_as_covariate must be True or False. Got 1."
    with pytest.raises(TypeError, match=msg):
        _ = DoubleMLData(df, "y", ["d1", "d2"], [f"X{i + 1}" for i in np.arange(7)], use_other_treat_as_covariate=1)

    msg = "Invalid treatment_var. d3 is not in d_cols."
    with pytest.raises(ValueError, match=msg):
        dml_data.set_x_d("d3")

    msg = r"treatment_var must be of str type. \['d1', 'd2'\] of type <class 'list'> was passed."
    with pytest.raises(TypeError, match=msg):
        dml_data.set_x_d(["d1", "d2"])


@pytest.mark.ci
def test_disjoint_sets():
    np.random.seed(3141)
    df = pd.DataFrame(np.tile(np.arange(6), (4, 1)), columns=["yy", "dd1", "xx1", "xx2", "zz", "tt"])

    msg = (
        r"At least one variable/column is set as treatment variable \(``d_cols``\) and as covariate\(``x_cols``\). "
        "Consider using parameter ``use_other_treat_as_covariate``."
    )
    with pytest.raises(ValueError, match=msg):
        _ = DoubleMLData(df, y_col="yy", d_cols=["dd1", "xx1"], x_cols=["xx1", "xx2"])
    msg = "yy cannot be set as outcome variable ``y_col`` and treatment variable in ``d_cols``"
    with pytest.raises(ValueError, match=msg):
        _ = DoubleMLData(df, y_col="yy", d_cols=["dd1", "yy"], x_cols=["xx1", "xx2"])
    msg = "yy cannot be set as outcome variable ``y_col`` and covariate in ``x_cols``"
    with pytest.raises(ValueError, match=msg):
        _ = DoubleMLData(df, y_col="yy", d_cols=["dd1"], x_cols=["xx1", "yy", "xx2"])

    # instrumental variable
    msg = r"At least one variable/column is set as outcome variable \(``y_col``\) and instrumental variable \(``z_cols``\)."
    with pytest.raises(ValueError, match=msg):
        _ = DoubleMLData(df, y_col="yy", d_cols=["dd1"], x_cols=["xx1", "xx2"], z_cols="yy")
    msg = r"At least one variable/column is set as treatment variable \(``d_cols``\) and instrumental variable \(``z_cols``\)."
    with pytest.raises(ValueError, match=msg):
        _ = DoubleMLData(df, y_col="yy", d_cols=["dd1"], x_cols=["xx1", "xx2"], z_cols=["dd1"])
    msg = r"At least one variable/column is set as covariate \(``x_cols``\) and instrumental variable \(``z_cols``\)."
    with pytest.raises(ValueError, match=msg):
        _ = DoubleMLData(df, y_col="yy", d_cols=["dd1"], x_cols=["xx1", "xx2"], z_cols="xx2")

    # time variable
    msg = r"At least one variable/column is set as outcome variable \(``y_col``\) and time variable \(``t_col``\)."
    with pytest.raises(ValueError, match=msg):
        _ = DoubleMLData(df, y_col="yy", d_cols=["dd1"], x_cols=["xx1", "xx2"], t_col="yy")
    msg = r"At least one variable/column is set as treatment variable \(``d_cols``\) and time variable \(``t_col``\)."
    with pytest.raises(ValueError, match=msg):
        _ = DoubleMLData(df, y_col="yy", d_cols=["dd1"], x_cols=["xx1", "xx2"], t_col="dd1")
    msg = r"At least one variable/column is set as covariate \(``x_cols``\) and time variable \(``t_col``\)."
    with pytest.raises(ValueError, match=msg):
        _ = DoubleMLData(df, y_col="yy", d_cols=["dd1"], x_cols=["xx1", "xx2"], t_col="xx2")
    msg = r"At least one variable/column is set as instrumental variable \(``z_cols``\) and time variable \(``t_col``\)."
    with pytest.raises(ValueError, match=msg):
        _ = DoubleMLData(df, y_col="yy", d_cols=["dd1"], x_cols=["xx1", "xx2"], z_cols="zz", t_col="zz")

    # score or selection variable
<<<<<<< HEAD
    msg = (
        r"At least one variable/column is set as outcome variable \(``y_col``\) and score or selection variable \(``s_col``\)."
    )
    with pytest.raises(ValueError, match=msg):
        _ = DoubleMLData(df, y_col="yy", d_cols=["dd1"], x_cols=["xx1", "xx2"], s_col="yy")
    msg = (
        r"At least one variable/column is set as treatment variable \(``d_cols``\) "
        r"and score or selection variable \(``s_col``\)."
    )
=======
    msg = r"At least one variable/column is set as outcome variable \(``y_col``\) and selection variable \(``s_col``\)."
    with pytest.raises(ValueError, match=msg):
        _ = DoubleMLSSMData(df, y_col="yy", d_cols=["dd1"], x_cols=["xx1", "xx2"], s_col="yy")
    msg = r"At least one variable/column is set as treatment variable \(``d_cols``\) " r"and selection variable \(``s_col``\)."
>>>>>>> 0428bb00
    with pytest.raises(ValueError, match=msg):
        _ = DoubleMLData(df, y_col="yy", d_cols=["dd1"], x_cols=["xx1", "xx2"], s_col="dd1")
    msg = r"At least one variable/column is set as covariate \(``x_cols``\) and score or selection variable \(``s_col``\)."
    with pytest.raises(ValueError, match=msg):
        _ = DoubleMLData(df, y_col="yy", d_cols=["dd1"], x_cols=["xx1", "xx2"], s_col="xx2")
    msg = (
        r"At least one variable/column is set as instrumental variable \(``z_cols``\) "
        r"and score or selection variable \(``s_col``\)."
    )
    with pytest.raises(ValueError, match=msg):
        _ = DoubleMLData(df, y_col="yy", d_cols=["dd1"], x_cols=["xx1", "xx2"], z_cols="zz", s_col="zz")
    msg = r"At least one variable/column is set as time variable \(``t_col``\) and score or selection variable \(``s_col``\)."
    with pytest.raises(ValueError, match=msg):
        _ = DoubleMLData(df, y_col="yy", d_cols=["dd1"], x_cols=["xx1", "xx2"], t_col="tt", s_col="tt")



@pytest.mark.ci
def test_duplicates():
    np.random.seed(3141)
    dml_data = make_plr_CCDDHNR2018(n_obs=100)

    msg = r"Invalid treatment variable\(s\) d_cols: Contains duplicate values."
    with pytest.raises(ValueError, match=msg):
        _ = DoubleMLData(dml_data.data, y_col="y", d_cols=["d", "d", "X1"], x_cols=["X3", "X2"])
    with pytest.raises(ValueError, match=msg):
        dml_data.d_cols = ["d", "d", "X1"]

    msg = "Invalid covariates x_cols: Contains duplicate values."
    with pytest.raises(ValueError, match=msg):
        _ = DoubleMLData(dml_data.data, y_col="y", d_cols=["d"], x_cols=["X3", "X2", "X3"])
    with pytest.raises(ValueError, match=msg):
        dml_data.x_cols = ["X3", "X2", "X3"]

    msg = r"Invalid instrumental variable\(s\) z_cols: Contains duplicate values."
    with pytest.raises(ValueError, match=msg):
        _ = DoubleMLData(dml_data.data, y_col="y", d_cols=["d"], x_cols=["X3", "X2"], z_cols=["X15", "X12", "X12", "X15"])
    with pytest.raises(ValueError, match=msg):
        dml_data.z_cols = ["X15", "X12", "X12", "X15"]

    msg = "Invalid pd.DataFrame: Contains duplicate column names."
    with pytest.raises(ValueError, match=msg):
        _ = DoubleMLData(
            pd.DataFrame(np.zeros((100, 5)), columns=["y", "d", "X3", "X2", "y"]), y_col="y", d_cols=["d"], x_cols=["X3", "X2"]
        )


@pytest.mark.ci
def test_dml_datatype():
    data_array = np.zeros((100, 10))
    # msg = ('data must be of pd.DataFrame type. '
    #        f'{str(data_array)} of type {str(type(data_array))} was passed.')
    with pytest.raises(TypeError):
        _ = DoubleMLData(data_array, y_col="y", d_cols=["d"], x_cols=["X3", "X2"])


@pytest.mark.ci
def test_dml_data_w_missings(generate_data_irm_w_missings):
    (x, y, d) = generate_data_irm_w_missings

    dml_data = DoubleMLData.from_arrays(x, y, d, force_all_x_finite=False)

    _ = DoubleMLData.from_arrays(x, y, d, force_all_x_finite="allow-nan")

    msg = r"Input contains NaN."
    with pytest.raises(ValueError, match=msg):
        _ = DoubleMLData.from_arrays(x, y, d, force_all_x_finite=True)

    with pytest.raises(ValueError, match=msg):
        _ = DoubleMLData.from_arrays(x, x[:, 0], d, force_all_x_finite=False)

    with pytest.raises(ValueError, match=msg):
        _ = DoubleMLData.from_arrays(x, y, x[:, 0], force_all_x_finite=False)

    with pytest.raises(ValueError, match=msg):
        _ = DoubleMLData.from_arrays(x, y, d, x[:, 0], force_all_x_finite=False)

    msg = r"Input contains infinity or a value too large for dtype\('float64'\)."
    xx = np.copy(x)
    xx[0, 0] = np.inf
    with pytest.raises(ValueError, match=msg):
        _ = DoubleMLData.from_arrays(xx, y, d, force_all_x_finite="allow-nan")

    msg = "Invalid force_all_x_finite. force_all_x_finite must be True, False or 'allow-nan'."
    with pytest.raises(TypeError, match=msg):
        _ = DoubleMLData.from_arrays(xx, y, d, force_all_x_finite=1)
    with pytest.raises(TypeError, match=msg):
        _ = DoubleMLData(dml_data.data, y_col="y", d_cols="d", force_all_x_finite=1)

    msg = "Invalid force_all_x_finite allownan. force_all_x_finite must be True, False or 'allow-nan'."
    with pytest.raises(ValueError, match=msg):
        _ = DoubleMLData.from_arrays(xx, y, d, force_all_x_finite="allownan")
    with pytest.raises(ValueError, match=msg):
        _ = DoubleMLData(dml_data.data, y_col="y", d_cols="d", force_all_x_finite="allownan")

    msg = r"Input contains NaN."
    with pytest.raises(ValueError, match=msg):
        dml_data.force_all_x_finite = True

    assert dml_data.force_all_x_finite is True
    dml_data.force_all_x_finite = False
    assert dml_data.force_all_x_finite is False
    dml_data.force_all_x_finite = "allow-nan"
    assert dml_data.force_all_x_finite == "allow-nan"


def test_dml_data_w_missing_d(generate_data1):
    data = generate_data1
    np.random.seed(3141)
    x_cols = data.columns[data.columns.str.startswith("X")].tolist()

    pd_args = {
        "data": data,
        "y_col": "y",
        "d_cols": ["d"],
        "x_cols": x_cols,
    }
    dml_data = DoubleMLData(force_all_d_finite=True, **pd_args)

    data["d"] = np.nan
    np_args = {
        "x": data.loc[:, x_cols].values,
        "y": data["y"].values,
        "d": data["d"].values,
    }
    msg = r"Input contains NaN."
    with pytest.raises(ValueError, match=msg):
        dml_data2 = DoubleMLData(force_all_d_finite=False, **pd_args)
        dml_data2.force_all_d_finite = True
    with pytest.raises(ValueError, match=msg):
        _ = DoubleMLData.from_arrays(force_all_d_finite=True, **np_args)
    with pytest.raises(ValueError, match=msg):
        _ = DoubleMLData(force_all_d_finite=True, **pd_args)

    data["d"] = np.inf
    np_args = {
        "x": data.loc[:, x_cols].values,
        "y": data["y"].values,
        "d": data["d"].values,
    }
    msg = r"Input contains infinity or a value too large for dtype\('float64'\)."
    with pytest.raises(ValueError, match=msg):
        _ = DoubleMLData.from_arrays(force_all_d_finite=True, **np_args)
    with pytest.raises(ValueError, match=msg):
        _ = DoubleMLData(force_all_d_finite=True, **pd_args)

    msg = "Invalid force_all_d_finite. force_all_d_finite must be True, False or 'allow-nan'."
    with pytest.raises(TypeError, match=msg):
        _ = DoubleMLData(force_all_d_finite=1, **pd_args)
    with pytest.raises(TypeError, match=msg):
        _ = DoubleMLData.from_arrays(force_all_d_finite=1, **np_args)

    data["d"] = 1.0
    assert dml_data.force_all_d_finite is True
    dml_data.force_all_d_finite = False
    assert dml_data.force_all_d_finite is False
    dml_data.force_all_d_finite = "allow-nan"
    assert dml_data.force_all_d_finite == "allow-nan"<|MERGE_RESOLUTION|>--- conflicted
+++ resolved
@@ -3,26 +3,16 @@
 import pytest
 from sklearn.linear_model import Lasso, LogisticRegression
 
-<<<<<<< HEAD
-from doubleml import DoubleMLData, DoubleMLDIDCS, DoubleMLPLR, DoubleMLSSM
-from doubleml.data.base_data import DoubleMLBaseData
-from doubleml.datasets import (
-=======
 from doubleml import DoubleMLData, DoubleMLDIDCS, DoubleMLDIDData, DoubleMLPLR, DoubleMLSSM, DoubleMLSSMData
 from doubleml.data.base_data import DoubleMLBaseData
 from doubleml.did.datasets import make_did_SZ2020
 from doubleml.irm.datasets import make_ssm_data
 from doubleml.plm.datasets import (
->>>>>>> 0428bb00
     _make_pliv_data,
     make_pliv_CHS2015,
     make_plr_CCDDHNR2018,
     make_ssm_data,
 )
-<<<<<<< HEAD
-from doubleml.did.datasets import make_did_SZ2020
-=======
->>>>>>> 0428bb00
 
 
 class DummyDataClass(DoubleMLBaseData):
@@ -485,22 +475,10 @@
         _ = DoubleMLData(df, y_col="yy", d_cols=["dd1"], x_cols=["xx1", "xx2"], z_cols="zz", t_col="zz")
 
     # score or selection variable
-<<<<<<< HEAD
-    msg = (
-        r"At least one variable/column is set as outcome variable \(``y_col``\) and score or selection variable \(``s_col``\)."
-    )
-    with pytest.raises(ValueError, match=msg):
-        _ = DoubleMLData(df, y_col="yy", d_cols=["dd1"], x_cols=["xx1", "xx2"], s_col="yy")
-    msg = (
-        r"At least one variable/column is set as treatment variable \(``d_cols``\) "
-        r"and score or selection variable \(``s_col``\)."
-    )
-=======
     msg = r"At least one variable/column is set as outcome variable \(``y_col``\) and selection variable \(``s_col``\)."
     with pytest.raises(ValueError, match=msg):
         _ = DoubleMLSSMData(df, y_col="yy", d_cols=["dd1"], x_cols=["xx1", "xx2"], s_col="yy")
     msg = r"At least one variable/column is set as treatment variable \(``d_cols``\) " r"and selection variable \(``s_col``\)."
->>>>>>> 0428bb00
     with pytest.raises(ValueError, match=msg):
         _ = DoubleMLData(df, y_col="yy", d_cols=["dd1"], x_cols=["xx1", "xx2"], s_col="dd1")
     msg = r"At least one variable/column is set as covariate \(``x_cols``\) and score or selection variable \(``s_col``\)."
@@ -515,6 +493,7 @@
     msg = r"At least one variable/column is set as time variable \(``t_col``\) and score or selection variable \(``s_col``\)."
     with pytest.raises(ValueError, match=msg):
         _ = DoubleMLData(df, y_col="yy", d_cols=["dd1"], x_cols=["xx1", "xx2"], t_col="tt", s_col="tt")
+
 
 
 
