--- conflicted
+++ resolved
@@ -11,9 +11,6 @@
 from ._utils import _dml_cv_predict, _dml_tune, _check_finite_predictions
 
 
-<<<<<<< HEAD
-class DoubleMLPLR(LinearScoreMixin, DoubleML):
-=======
 # To be removed in version 0.6.0
 def changed_api_decorator(f):
     @wraps(f)
@@ -30,8 +27,7 @@
     return wrapper
 
 
-class DoubleMLPLR(DoubleML):
->>>>>>> b6d130a7
+class DoubleMLPLR(LinearScoreMixin, DoubleML):
     """Double machine learning for partially linear regression models
 
     Parameters
@@ -227,13 +223,6 @@
                                  'observed to be binary with values 0 and 1. Make sure that for classifiers '
                                  'probabilities and not labels are predicted.')
 
-<<<<<<< HEAD
-        psi_a, psi_b = self._score_elements(y, d, g_hat, m_hat, smpls)
-        psi_elements = {'psi_a': psi_a,
-                        'psi_b': psi_b}
-        preds = {'ml_g': g_hat,
-                 'ml_m': m_hat}
-=======
         # an estimate of g is obtained for the IV-type score and callable scores
         g_hat = None
         if 'ml_g' in self._learner:
@@ -247,10 +236,11 @@
             _check_finite_predictions(g_hat, self._learner['ml_g'], 'ml_g', smpls)
 
         psi_a, psi_b = self._score_elements(y, d, l_hat, m_hat, g_hat, smpls)
+        psi_elements = {'psi_a': psi_a,
+                        'psi_b': psi_b}
         preds = {'ml_l': l_hat,
                  'ml_m': m_hat,
                  'ml_g': g_hat}
->>>>>>> b6d130a7
 
         return psi_elements, preds
 
