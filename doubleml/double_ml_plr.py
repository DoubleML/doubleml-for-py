--- conflicted
+++ resolved
@@ -238,17 +238,6 @@
             theta_initial = -np.nanmean(psi_b) / np.nanmean(psi_a)
             # nuisance g
             g_hat = _dml_cv_predict(self._learner['ml_g'], x, y - theta_initial*d, smpls=smpls, n_jobs=n_jobs_cv,
-<<<<<<< HEAD
-                                    est_params=self._get_params('ml_g'), method=self._predict_method['ml_g'])
-            _check_finite_predictions(g_hat, self._learner['ml_g'], 'ml_g', smpls)
-
-        psi_a, psi_b = self._score_elements(y, d, l_hat, m_hat, g_hat, smpls)
-        psi_elements = {'psi_a': psi_a,
-                        'psi_b': psi_b}
-        preds = {'ml_l': l_hat,
-                 'ml_m': m_hat,
-                 'ml_g': g_hat}
-=======
                                     est_params=self._get_params('ml_g'), method=self._predict_method['ml_g'],
                                     return_models=return_models)
             _check_finite_predictions(g_hat['preds'], self._learner['ml_g'], 'ml_g', smpls)
@@ -262,7 +251,6 @@
                  'models': {'ml_l': l_hat['models'],
                             'ml_m': m_hat['models'],
                             'ml_g': g_hat['models']}}
->>>>>>> dd0e53f1
 
         return psi_elements, preds
 
