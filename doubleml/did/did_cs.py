import warnings

import numpy as np
from sklearn.utils import check_X_y
from sklearn.utils.multiclass import type_of_target

from doubleml.data.did_data import DoubleMLDIDData
from doubleml.double_ml import DoubleML
from doubleml.double_ml_score_mixins import LinearScoreMixin
from doubleml.utils._checks import _check_finite_predictions, _check_is_propensity, _check_score
from doubleml.utils._estimation import _dml_cv_predict, _dml_tune, _get_cond_smpls_2d
from doubleml.utils._tune_optuna import _dml_tune_optuna


# TODO: Remove DoubleMLDIDData with version 0.12.0
class DoubleMLDIDCS(LinearScoreMixin, DoubleML):
    """Double machine learning for difference-in-difference with repeated cross-sections.

    Parameters
    ----------
    obj_dml_data : :class:`DoubleMLDIDData` object
        The :class:`DoubleMLDIDData` object providing the data and specifying the variables for the causal model.

    ml_g : estimator implementing ``fit()`` and ``predict()``
        A machine learner implementing ``fit()`` and ``predict()`` methods (e.g.
        :py:class:`sklearn.ensemble.RandomForestRegressor`) for the nuisance function :math:`g_0(d,t,X) = E[Y|D=d,T=t,X]`.
        For a binary outcome variable :math:`Y` (with values 0 and 1), a classifier implementing ``fit()`` and
        ``predict_proba()`` can also be specified. If :py:func:`sklearn.base.is_classifier` returns ``True``,
        ``predict_proba()`` is used otherwise ``predict()``.

    ml_m : classifier implementing ``fit()`` and ``predict_proba()``
        A machine learner implementing ``fit()`` and ``predict_proba()`` methods (e.g.
        :py:class:`sklearn.ensemble.RandomForestClassifier`) for the nuisance function :math:`m_0(X) = E[D=1|X]`.
        Only relevant for ``score='observational'``.

    n_folds : int
        Number of folds.
        Default is ``5``.

    n_rep : int
        Number of repetitions for the sample splitting.
        Default is ``1``.

    score : str
        A str (``'observational'`` or ``'experimental'``) specifying the score function.
        The ``'experimental'`` scores refers to an A/B setting, where the treatment is independent
        from the pretreatment covariates.
        Default is ``'observational'``.

    in_sample_normalization : bool
        Indicates whether to use a slightly different normalization from Sant'Anna and Zhao (2020).
        Default is ``True``.

    clipping_threshold : float
        The threshold used for clipping.
        Default is ``1e-2``.

    draw_sample_splitting : bool
        Indicates whether the sample splitting should be drawn during initialization of the object.
        Default is ``True``.

    Examples
    --------
    >>> import numpy as np
    >>> import doubleml as dml
    >>> from doubleml.did.datasets import make_did_SZ2020
    >>> from sklearn.ensemble import RandomForestRegressor, RandomForestClassifier
    >>> np.random.seed(42)
    >>> ml_g = RandomForestRegressor(n_estimators=100, max_depth=5, min_samples_leaf=5)
    >>> ml_m = RandomForestClassifier(n_estimators=100, max_depth=5, min_samples_leaf=5)
    >>> data = make_did_SZ2020(n_obs=500, cross_sectional_data=True, return_type='DataFrame')
    >>> obj_dml_data = dml.DoubleMLDIDData(data, 'y', 'd', t_col='t')
    >>> dml_did_obj = dml.DoubleMLDIDCS(obj_dml_data, ml_g, ml_m)
<<<<<<< HEAD
    >>> dml_did_obj.fit().summary # doctest: +SKIP
=======
    >>> dml_did_obj.fit().summary  # doctest: +SKIP
>>>>>>> b81c66c4
         coef   std err         t     P>|t|      2.5 %    97.5 %
    d -4.9944  7.561785 -0.660479  0.508947 -19.815226  9.826426
    """

    def __init__(
        self,
        obj_dml_data,
        ml_g,
        ml_m=None,
        n_folds=5,
        n_rep=1,
        score="observational",
        in_sample_normalization=True,
        clipping_threshold=1e-2,
        draw_sample_splitting=True,
    ):
        warnings.warn(
            "DoubleMLDIDCS is deprecated and will be removed with version 0.12.0. " "Please use DoubleMLDIDCSBinary instead.",
            DeprecationWarning,
            stacklevel=2,
        )
        super().__init__(obj_dml_data, n_folds, n_rep, score, draw_sample_splitting)

        self._check_data(self._dml_data)
        valid_scores = ["observational", "experimental"]
        _check_score(self.score, valid_scores, allow_callable=False)

        self._in_sample_normalization = in_sample_normalization
        if not isinstance(self.in_sample_normalization, bool):
            raise TypeError(
                "in_sample_normalization indicator has to be boolean. "
                + f"Object of type {str(type(self.in_sample_normalization))} passed."
            )

        # set stratication for resampling
        self._strata = self._dml_data.d.reshape(-1, 1) + 2 * self._dml_data.t.reshape(-1, 1)
        if draw_sample_splitting:
            self.draw_sample_splitting()

        # check learners
        ml_g_is_classifier = self._check_learner(ml_g, "ml_g", regressor=True, classifier=True)
        if self.score == "observational":
            _ = self._check_learner(ml_m, "ml_m", regressor=False, classifier=True)
            self._learner = {"ml_g": ml_g, "ml_m": ml_m}
        else:
            assert self.score == "experimental"
            if ml_m is not None:
                warnings.warn(
                    (
                        'A learner ml_m has been provided for score = "experimental" but will be ignored. '
                        "A learner ml_m is not required for estimation."
                    )
                )
            self._learner = {"ml_g": ml_g}

        if ml_g_is_classifier:
            if obj_dml_data.binary_outcome:
                self._predict_method = {"ml_g": "predict_proba"}
            else:
                raise ValueError(
                    f"The ml_g learner {str(ml_g)} was identified as classifier "
                    "but the outcome variable is not binary with values 0 and 1."
                )
        else:
            self._predict_method = {"ml_g": "predict"}

        if "ml_m" in self._learner:
            self._predict_method["ml_m"] = "predict_proba"
        self._initialize_ml_nuisance_params()

        self._clipping_threshold = clipping_threshold
        self._sensitivity_implemented = True
        self._external_predictions_implemented = True

    @property
    def in_sample_normalization(self):
        """
        Indicates whether the in sample normalization of weights are used.
        """
        return self._in_sample_normalization

    @property
    def clipping_threshold(self):
        """
        Specifies the used clipping threshold.
        """
        return self._clipping_threshold

    def _initialize_ml_nuisance_params(self):
        if self.score == "observational":
            valid_learner = ["ml_g_d0_t0", "ml_g_d0_t1", "ml_g_d1_t0", "ml_g_d1_t1", "ml_m"]
        else:
            assert self.score == "experimental"
            valid_learner = ["ml_g_d0_t0", "ml_g_d0_t1", "ml_g_d1_t0", "ml_g_d1_t1"]
        self._params = {learner: {key: [None] * self.n_rep for key in self._dml_data.d_cols} for learner in valid_learner}

    def _check_data(self, obj_dml_data):
        if not isinstance(obj_dml_data, DoubleMLDIDData):
            raise TypeError(
                "For repeated cross sections the data must be of DoubleMLDIDData type. "
                f"{str(obj_dml_data)} of type {str(type(obj_dml_data))} was passed."
            )
        if obj_dml_data.z_cols is not None:
            raise ValueError(
                "Incompatible data. " + " and ".join(obj_dml_data.z_cols) + " have been set as instrumental variable(s). "
                "At the moment there are no DiD models with instruments implemented."
            )
        one_treat = obj_dml_data.n_treat == 1
        binary_treat = type_of_target(obj_dml_data.d) == "binary"
        zero_one_treat = np.all((np.power(obj_dml_data.d, 2) - obj_dml_data.d) == 0)
        if not (one_treat & binary_treat & zero_one_treat):
            raise ValueError(
                "Incompatible data. "
                "To fit an DIDCS model with DML "
                "exactly one binary variable with values 0 and 1 "
                "needs to be specified as treatment variable."
            )

        binary_time = type_of_target(obj_dml_data.t) == "binary"
        zero_one_time = np.all((np.power(obj_dml_data.t, 2) - obj_dml_data.t) == 0)

        if not (binary_time & zero_one_time):
            raise ValueError(
                "Incompatible data. "
                "To fit an DIDCS model with DML "
                "exactly one binary variable with values 0 and 1 "
                "needs to be specified as time variable."
            )

        return

    def _nuisance_est(self, smpls, n_jobs_cv, external_predictions, return_models=False):
        x, y = check_X_y(self._dml_data.x, self._dml_data.y, ensure_all_finite=False)
        x, d = check_X_y(x, self._dml_data.d, ensure_all_finite=False)
        x, t = check_X_y(x, self._dml_data.t, ensure_all_finite=False)

        # THIS DIFFERS FROM THE PAPER due to stratified splitting this should be the same for each fold
        # nuisance estimates of the uncond. treatment prob.
        p_hat = np.full_like(d, d.mean(), dtype="float64")

        # nuisance estimates of the uncond. time prob.
        lambda_hat = np.full_like(t, t.mean(), dtype="float64")

        # nuisance g
        smpls_d0_t0, smpls_d0_t1, smpls_d1_t0, smpls_d1_t1 = _get_cond_smpls_2d(smpls, d, t)
        if external_predictions["ml_g_d0_t0"] is not None:
            g_hat_d0_t0_targets = np.full_like(y, np.nan, dtype="float64")
            g_hat_d0_t0_targets[(d == 0) & (t == 0)] = y[(d == 0) & (t == 0)]
            g_hat_d0_t0 = {"preds": external_predictions["ml_g_d0_t0"], "targets": g_hat_d0_t0_targets, "models": None}
        else:
            g_hat_d0_t0 = _dml_cv_predict(
                self._learner["ml_g"],
                x,
                y,
                smpls_d0_t0,
                n_jobs=n_jobs_cv,
                est_params=self._get_params("ml_g_d0_t0"),
                method=self._predict_method["ml_g"],
                return_models=return_models,
            )

            g_hat_d0_t0["targets"] = g_hat_d0_t0["targets"].astype(float)
            g_hat_d0_t0["targets"][np.invert((d == 0) & (t == 0))] = np.nan
        if external_predictions["ml_g_d0_t1"] is not None:
            g_hat_d0_t1_targets = np.full_like(y, np.nan, dtype="float64")
            g_hat_d0_t1_targets[(d == 0) & (t == 1)] = y[(d == 0) & (t == 1)]
            g_hat_d0_t1 = {"preds": external_predictions["ml_g_d0_t1"], "targets": g_hat_d0_t1_targets, "models": None}
        else:
            g_hat_d0_t1 = _dml_cv_predict(
                self._learner["ml_g"],
                x,
                y,
                smpls_d0_t1,
                n_jobs=n_jobs_cv,
                est_params=self._get_params("ml_g_d0_t1"),
                method=self._predict_method["ml_g"],
                return_models=return_models,
            )
            g_hat_d0_t1["targets"] = g_hat_d0_t1["targets"].astype(float)
            g_hat_d0_t1["targets"][np.invert((d == 0) & (t == 1))] = np.nan
        if external_predictions["ml_g_d1_t0"] is not None:
            g_hat_d1_t0_targets = np.full_like(y, np.nan, dtype="float64")
            g_hat_d1_t0_targets[(d == 1) & (t == 0)] = y[(d == 1) & (t == 0)]
            g_hat_d1_t0 = {"preds": external_predictions["ml_g_d1_t0"], "targets": g_hat_d1_t0_targets, "models": None}
        else:
            g_hat_d1_t0 = _dml_cv_predict(
                self._learner["ml_g"],
                x,
                y,
                smpls_d1_t0,
                n_jobs=n_jobs_cv,
                est_params=self._get_params("ml_g_d1_t0"),
                method=self._predict_method["ml_g"],
                return_models=return_models,
            )
            g_hat_d1_t0["targets"] = g_hat_d1_t0["targets"].astype(float)
            g_hat_d1_t0["targets"][np.invert((d == 1) & (t == 0))] = np.nan
        if external_predictions["ml_g_d1_t1"] is not None:
            g_hat_d1_t1_targets = np.full_like(y, np.nan, dtype="float64")
            g_hat_d1_t1_targets[(d == 1) & (t == 1)] = y[(d == 1) & (t == 1)]
            g_hat_d1_t1 = {"preds": external_predictions["ml_g_d1_t1"], "targets": g_hat_d1_t1_targets, "models": None}
        else:
            g_hat_d1_t1 = _dml_cv_predict(
                self._learner["ml_g"],
                x,
                y,
                smpls_d1_t1,
                n_jobs=n_jobs_cv,
                est_params=self._get_params("ml_g_d1_t1"),
                method=self._predict_method["ml_g"],
                return_models=return_models,
            )
            g_hat_d1_t1["targets"] = g_hat_d1_t1["targets"].astype(float)
            g_hat_d1_t1["targets"][np.invert((d == 1) & (t == 1))] = np.nan

        # only relevant for observational or experimental setting
        m_hat = {"preds": None, "targets": None, "models": None}
        if self.score == "observational":
            # nuisance m
            if external_predictions["ml_m"] is not None:
                m_hat = {"preds": external_predictions["ml_m"], "targets": d, "models": None}
            else:
                m_hat = _dml_cv_predict(
                    self._learner["ml_m"],
                    x,
                    d,
                    smpls=smpls,
                    n_jobs=n_jobs_cv,
                    est_params=self._get_params("ml_m"),
                    method=self._predict_method["ml_m"],
                    return_models=return_models,
                )

            _check_finite_predictions(m_hat["preds"], self._learner["ml_m"], "ml_m", smpls)
            _check_is_propensity(m_hat["preds"], self._learner["ml_m"], "ml_m", smpls, eps=1e-12)
            m_hat["preds"] = np.clip(m_hat["preds"], self.clipping_threshold, 1 - self.clipping_threshold)

        psi_a, psi_b = self._score_elements(
            y,
            d,
            t,
            g_hat_d0_t0["preds"],
            g_hat_d0_t1["preds"],
            g_hat_d1_t0["preds"],
            g_hat_d1_t1["preds"],
            m_hat["preds"],
            p_hat,
            lambda_hat,
        )

        psi_elements = {"psi_a": psi_a, "psi_b": psi_b}
        preds = {
            "predictions": {
                "ml_g_d0_t0": g_hat_d0_t0["preds"],
                "ml_g_d0_t1": g_hat_d0_t1["preds"],
                "ml_g_d1_t0": g_hat_d1_t0["preds"],
                "ml_g_d1_t1": g_hat_d1_t1["preds"],
                "ml_m": m_hat["preds"],
            },
            "targets": {
                "ml_g_d0_t0": g_hat_d0_t0["targets"],
                "ml_g_d0_t1": g_hat_d0_t1["targets"],
                "ml_g_d1_t0": g_hat_d1_t0["targets"],
                "ml_g_d1_t1": g_hat_d1_t1["targets"],
                "ml_m": m_hat["targets"],
            },
            "models": {
                "ml_g_d0_t0": g_hat_d0_t0["models"],
                "ml_g_d0_t1": g_hat_d0_t1["models"],
                "ml_g_d1_t0": g_hat_d1_t0["models"],
                "ml_g_d1_t1": g_hat_d1_t1["models"],
                "ml_m": m_hat["models"],
            },
        }

        return psi_elements, preds

    def _score_elements(self, y, d, t, g_hat_d0_t0, g_hat_d0_t1, g_hat_d1_t0, g_hat_d1_t1, m_hat, p_hat, lambda_hat):
        # calculate residuals
        resid_d0_t0 = y - g_hat_d0_t0
        resid_d0_t1 = y - g_hat_d0_t1
        resid_d1_t0 = y - g_hat_d1_t0
        resid_d1_t1 = y - g_hat_d1_t1

        d1t1 = np.multiply(d, t)
        d1t0 = np.multiply(d, 1.0 - t)
        d0t1 = np.multiply(1.0 - d, t)
        d0t0 = np.multiply(1.0 - d, 1.0 - t)

        if self.score == "observational":
            if self.in_sample_normalization:
                weight_psi_a = np.divide(d, np.mean(d))
                weight_g_d1_t1 = weight_psi_a
                weight_g_d1_t0 = -1.0 * weight_psi_a
                weight_g_d0_t1 = -1.0 * weight_psi_a
                weight_g_d0_t0 = weight_psi_a

                weight_resid_d1_t1 = np.divide(d1t1, np.mean(d1t1))
                weight_resid_d1_t0 = -1.0 * np.divide(d1t0, np.mean(d1t0))

                prop_weighting = np.divide(m_hat, 1.0 - m_hat)
                unscaled_d0_t1 = np.multiply(d0t1, prop_weighting)
                weight_resid_d0_t1 = -1.0 * np.divide(unscaled_d0_t1, np.mean(unscaled_d0_t1))

                unscaled_d0_t0 = np.multiply(d0t0, prop_weighting)
                weight_resid_d0_t0 = np.divide(unscaled_d0_t0, np.mean(unscaled_d0_t0))
            else:
                weight_psi_a = np.divide(d, p_hat)
                weight_g_d1_t1 = weight_psi_a
                weight_g_d1_t0 = -1.0 * weight_psi_a
                weight_g_d0_t1 = -1.0 * weight_psi_a
                weight_g_d0_t0 = weight_psi_a

                weight_resid_d1_t1 = np.divide(d1t1, np.multiply(p_hat, lambda_hat))
                weight_resid_d1_t0 = -1.0 * np.divide(d1t0, np.multiply(p_hat, 1.0 - lambda_hat))

                prop_weighting = np.divide(m_hat, 1.0 - m_hat)
                weight_resid_d0_t1 = -1.0 * np.multiply(np.divide(d0t1, np.multiply(p_hat, lambda_hat)), prop_weighting)
                weight_resid_d0_t0 = np.multiply(np.divide(d0t0, np.multiply(p_hat, 1.0 - lambda_hat)), prop_weighting)
        else:
            assert self.score == "experimental"
            if self.in_sample_normalization:
                weight_psi_a = np.ones_like(y)
                weight_g_d1_t1 = weight_psi_a
                weight_g_d1_t0 = -1.0 * weight_psi_a
                weight_g_d0_t1 = -1.0 * weight_psi_a
                weight_g_d0_t0 = weight_psi_a

                weight_resid_d1_t1 = np.divide(d1t1, np.mean(d1t1))
                weight_resid_d1_t0 = -1.0 * np.divide(d1t0, np.mean(d1t0))
                weight_resid_d0_t1 = -1.0 * np.divide(d0t1, np.mean(d0t1))
                weight_resid_d0_t0 = np.divide(d0t0, np.mean(d0t0))
            else:
                weight_psi_a = np.ones_like(y)
                weight_g_d1_t1 = weight_psi_a
                weight_g_d1_t0 = -1.0 * weight_psi_a
                weight_g_d0_t1 = -1.0 * weight_psi_a
                weight_g_d0_t0 = weight_psi_a

                weight_resid_d1_t1 = np.divide(d1t1, np.multiply(p_hat, lambda_hat))
                weight_resid_d1_t0 = -1.0 * np.divide(d1t0, np.multiply(p_hat, 1.0 - lambda_hat))
                weight_resid_d0_t1 = -1.0 * np.divide(d0t1, np.multiply(1.0 - p_hat, lambda_hat))
                weight_resid_d0_t0 = np.divide(d0t0, np.multiply(1.0 - p_hat, 1.0 - lambda_hat))

        # set score elements
        psi_a = -1.0 * weight_psi_a

        # psi_b
        psi_b_1 = (
            np.multiply(weight_g_d1_t1, g_hat_d1_t1)
            + np.multiply(weight_g_d1_t0, g_hat_d1_t0)
            + np.multiply(weight_g_d0_t0, g_hat_d0_t0)
            + np.multiply(weight_g_d0_t1, g_hat_d0_t1)
        )
        psi_b_2 = (
            np.multiply(weight_resid_d1_t1, resid_d1_t1)
            + np.multiply(weight_resid_d1_t0, resid_d1_t0)
            + np.multiply(weight_resid_d0_t0, resid_d0_t0)
            + np.multiply(weight_resid_d0_t1, resid_d0_t1)
        )

        psi_b = psi_b_1 + psi_b_2

        return psi_a, psi_b

    def _sensitivity_element_est(self, preds):
        y = self._dml_data.y
        d = self._dml_data.d
        t = self._dml_data.t

        m_hat = preds["predictions"]["ml_m"]
        g_hat_d0_t0 = preds["predictions"]["ml_g_d0_t0"]
        g_hat_d0_t1 = preds["predictions"]["ml_g_d0_t1"]
        g_hat_d1_t0 = preds["predictions"]["ml_g_d1_t0"]
        g_hat_d1_t1 = preds["predictions"]["ml_g_d1_t1"]

        d0t0 = np.multiply(1.0 - d, 1.0 - t)
        d0t1 = np.multiply(1.0 - d, t)
        d1t0 = np.multiply(d, 1.0 - t)
        d1t1 = np.multiply(d, t)

        g_hat = (
            np.multiply(d0t0, g_hat_d0_t0)
            + np.multiply(d0t1, g_hat_d0_t1)
            + np.multiply(d1t0, g_hat_d1_t0)
            + np.multiply(d1t1, g_hat_d1_t1)
        )
        sigma2_score_element = np.square(y - g_hat)
        sigma2 = np.mean(sigma2_score_element)
        psi_sigma2 = sigma2_score_element - sigma2

        # calc m(W,alpha) and Riesz representer
        p_hat = np.mean(d)
        lambda_hat = np.mean(t)
        if self.score == "observational":
            propensity_weight_d0 = np.divide(m_hat, 1.0 - m_hat)
            if self.in_sample_normalization:
                weight_d0t1 = np.multiply(d0t1, propensity_weight_d0)
                weight_d0t0 = np.multiply(d0t0, propensity_weight_d0)
                mean_weight_d0t1 = np.mean(weight_d0t1)
                mean_weight_d0t0 = np.mean(weight_d0t0)

                m_alpha = np.multiply(
                    np.divide(d, p_hat),
                    np.divide(1.0, np.mean(d1t1))
                    + np.divide(1.0, np.mean(d1t0))
                    + np.divide(propensity_weight_d0, mean_weight_d0t1)
                    + np.divide(propensity_weight_d0, mean_weight_d0t0),
                )

                rr = (
                    np.divide(d1t1, np.mean(d1t1))
                    - np.divide(d1t0, np.mean(d1t0))
                    - np.divide(weight_d0t1, mean_weight_d0t1)
                    + np.divide(weight_d0t0, mean_weight_d0t0)
                )
            else:
                m_alpha_1 = np.divide(1.0, lambda_hat) + np.divide(1.0, 1.0 - lambda_hat)
                m_alpha = np.multiply(np.divide(d, np.square(p_hat)), np.multiply(m_alpha_1, 1.0 + propensity_weight_d0))

                rr_1 = np.divide(t, np.multiply(p_hat, lambda_hat)) + np.divide(1.0 - t, np.multiply(p_hat, 1.0 - lambda_hat))
                rr_2 = d + np.multiply(1.0 - d, propensity_weight_d0)
                rr = np.multiply(rr_1, rr_2)
        else:
            assert self.score == "experimental"
            if self.in_sample_normalization:
                m_alpha = (
                    np.divide(1.0, np.mean(d1t1))
                    + np.divide(1.0, np.mean(d1t0))
                    + np.divide(1.0, np.mean(d0t1))
                    + np.divide(1.0, np.mean(d0t0))
                )
                rr = (
                    np.divide(d1t1, np.mean(d1t1))
                    - np.divide(d1t0, np.mean(d1t0))
                    - np.divide(d0t1, np.mean(d0t1))
                    + np.divide(d0t0, np.mean(d0t0))
                )
            else:
                m_alpha = (
                    np.divide(1.0, np.multiply(p_hat, lambda_hat))
                    + np.divide(1.0, np.multiply(p_hat, 1.0 - lambda_hat))
                    + np.divide(1.0, np.multiply(1.0 - p_hat, lambda_hat))
                    + np.divide(1.0, np.multiply(1.0 - p_hat, 1.0 - lambda_hat))
                )
                rr = (
                    np.divide(d1t1, np.multiply(p_hat, lambda_hat))
                    - np.divide(d1t0, np.multiply(p_hat, 1.0 - lambda_hat))
                    - np.divide(d0t1, np.multiply(1.0 - p_hat, lambda_hat))
                    + np.divide(d0t0, np.multiply(1.0 - p_hat, 1.0 - lambda_hat))
                )

        nu2_score_element = np.multiply(2.0, m_alpha) - np.square(rr)
        nu2 = np.mean(nu2_score_element)
        psi_nu2 = nu2_score_element - nu2

        element_dict = {
            "sigma2": sigma2,
            "nu2": nu2,
            "psi_sigma2": psi_sigma2,
            "psi_nu2": psi_nu2,
            "riesz_rep": rr,
        }
        return element_dict

    def _nuisance_tuning(
        self, smpls, param_grids, scoring_methods, n_folds_tune, n_jobs_cv, search_mode, n_iter_randomized_search
    ):
        x, y = check_X_y(self._dml_data.x, self._dml_data.y, ensure_all_finite=False)
        x, d = check_X_y(x, self._dml_data.d, ensure_all_finite=False)
        x, t = check_X_y(x, self._dml_data.t, ensure_all_finite=False)

        if scoring_methods is None:
            scoring_methods = {"ml_g": None, "ml_m": None}

        # nuisance training sets conditional on d and t
        smpls_d0_t0, smpls_d0_t1, smpls_d1_t0, smpls_d1_t1 = _get_cond_smpls_2d(smpls, d, t)
        train_inds = [train_index for (train_index, _) in smpls]
        train_inds_d0_t0 = [train_index for (train_index, _) in smpls_d0_t0]
        train_inds_d0_t1 = [train_index for (train_index, _) in smpls_d0_t1]
        train_inds_d1_t0 = [train_index for (train_index, _) in smpls_d1_t0]
        train_inds_d1_t1 = [train_index for (train_index, _) in smpls_d1_t1]

        g_d0_t0_tune_res = _dml_tune(
            y,
            x,
            train_inds_d0_t0,
            self._learner["ml_g"],
            param_grids["ml_g"],
            scoring_methods["ml_g"],
            n_folds_tune,
            n_jobs_cv,
            search_mode,
            n_iter_randomized_search,
        )

        g_d0_t1_tune_res = _dml_tune(
            y,
            x,
            train_inds_d0_t1,
            self._learner["ml_g"],
            param_grids["ml_g"],
            scoring_methods["ml_g"],
            n_folds_tune,
            n_jobs_cv,
            search_mode,
            n_iter_randomized_search,
        )

        g_d1_t0_tune_res = _dml_tune(
            y,
            x,
            train_inds_d1_t0,
            self._learner["ml_g"],
            param_grids["ml_g"],
            scoring_methods["ml_g"],
            n_folds_tune,
            n_jobs_cv,
            search_mode,
            n_iter_randomized_search,
        )

        g_d1_t1_tune_res = _dml_tune(
            y,
            x,
            train_inds_d1_t1,
            self._learner["ml_g"],
            param_grids["ml_g"],
            scoring_methods["ml_g"],
            n_folds_tune,
            n_jobs_cv,
            search_mode,
            n_iter_randomized_search,
        )

        m_tune_res = list()
        if self.score == "observational":
            m_tune_res = _dml_tune(
                d,
                x,
                train_inds,
                self._learner["ml_m"],
                param_grids["ml_m"],
                scoring_methods["ml_m"],
                n_folds_tune,
                n_jobs_cv,
                search_mode,
                n_iter_randomized_search,
            )

        g_d0_t0_best_params = [xx.best_params_ for xx in g_d0_t0_tune_res]
        g_d0_t1_best_params = [xx.best_params_ for xx in g_d0_t1_tune_res]
        g_d1_t0_best_params = [xx.best_params_ for xx in g_d1_t0_tune_res]
        g_d1_t1_best_params = [xx.best_params_ for xx in g_d1_t1_tune_res]

        if self.score == "observational":
            m_best_params = [xx.best_params_ for xx in m_tune_res]
            params = {
                "ml_g_d0_t0": g_d0_t0_best_params,
                "ml_g_d0_t1": g_d0_t1_best_params,
                "ml_g_d1_t0": g_d1_t0_best_params,
                "ml_g_d1_t1": g_d1_t1_best_params,
                "ml_m": m_best_params,
            }
            tune_res = {
                "g_d0_t0_tune": g_d0_t0_tune_res,
                "g_d0_t1_tune": g_d0_t1_tune_res,
                "g_d1_t0_tune": g_d1_t0_tune_res,
                "g_d1_t1_tune": g_d1_t1_tune_res,
                "m_tune": m_tune_res,
            }
        else:
            params = {
                "ml_g_d0_t0": g_d0_t0_best_params,
                "ml_g_d0_t1": g_d0_t1_best_params,
                "ml_g_d1_t0": g_d1_t0_best_params,
                "ml_g_d1_t1": g_d1_t1_best_params,
            }
            tune_res = {
                "g_d0_t0_tune": g_d0_t0_tune_res,
                "g_d0_t1_tune": g_d0_t1_tune_res,
                "g_d1_t0_tune": g_d1_t0_tune_res,
                "g_d1_t1_tune": g_d1_t1_tune_res,
            }

        res = {"params": params, "tune_res": tune_res}

        return res

    def _nuisance_tuning_optuna(
        self,
        optuna_params,
        scoring_methods,
        cv,
        optuna_settings,
    ):

        x, y = check_X_y(self._dml_data.x, self._dml_data.y, force_all_finite=False)
        x, d = check_X_y(x, self._dml_data.d, force_all_finite=False)
        x, t = check_X_y(x, self._dml_data.t, force_all_finite=False)

        if scoring_methods is None:
            if self.score == "observational":
                scoring_methods = {
                    "ml_g_d0_t0": None,
                    "ml_g_d0_t1": None,
                    "ml_g_d1_t0": None,
                    "ml_g_d1_t1": None,
                    "ml_m": None,
                }
            else:
                scoring_methods = {
                    "ml_g_d0_t0": None,
                    "ml_g_d0_t1": None,
                    "ml_g_d1_t0": None,
                    "ml_g_d1_t1": None,
                }

        masks = {
            "d0_t0": (d == 0) & (t == 0),
            "d0_t1": (d == 0) & (t == 1),
            "d1_t0": (d == 1) & (t == 0),
            "d1_t1": (d == 1) & (t == 1),
        }

        g_tune_results = {}
        for key, mask in masks.items():
            x_subset = x[mask, :]
            y_subset = y[mask]
            params_key = f"ml_g_{key}"
            param_grid = optuna_params[params_key]
            scoring = scoring_methods[params_key]
            g_tune_results[key] = _dml_tune_optuna(
                y_subset,
                x_subset,
                self._learner["ml_g"],
                param_grid,
                scoring,
                cv,
                optuna_settings,
                learner_name="ml_g",
                params_name=params_key,
            )

        m_tune_res = None
        if self.score == "observational":
            m_tune_res = _dml_tune_optuna(
                d,
                x,
                self._learner["ml_m"],
                optuna_params["ml_m"],
                scoring_methods["ml_m"],
                cv,
                optuna_settings,
                learner_name="ml_m",
                params_name="ml_m",
            )

        results = {f"ml_g_{key}": res_obj for key, res_obj in g_tune_results.items()}

        if self.score == "observational":
            results["ml_m"] = m_tune_res

        return results

    def sensitivity_benchmark(self, benchmarking_set, fit_args=None):
        """
        Computes a benchmark for a given set of features.
        Returns a DataFrame containing the corresponding values for cf_y, cf_d, rho and the change in estimates.

        Parameters
        ----------
        benchmarking_set : list
            List of features to be used for benchmarking.

        fit_args : dict, optional
            Additional arguments for the fit method.
            Default is None.

        Returns
        -------
        benchmark_results : pandas.DataFrame
            Benchmark results.
        """
        if self.score == "experimental":
            warnings.warn(
                "Sensitivity benchmarking for experimental score may not be meaningful. "
                "Consider using score='observational' for conditional treatment assignment.",
                UserWarning,
            )

        return super().sensitivity_benchmark(benchmarking_set, fit_args)<|MERGE_RESOLUTION|>--- conflicted
+++ resolved
@@ -71,11 +71,7 @@
     >>> data = make_did_SZ2020(n_obs=500, cross_sectional_data=True, return_type='DataFrame')
     >>> obj_dml_data = dml.DoubleMLDIDData(data, 'y', 'd', t_col='t')
     >>> dml_did_obj = dml.DoubleMLDIDCS(obj_dml_data, ml_g, ml_m)
-<<<<<<< HEAD
-    >>> dml_did_obj.fit().summary # doctest: +SKIP
-=======
     >>> dml_did_obj.fit().summary  # doctest: +SKIP
->>>>>>> b81c66c4
          coef   std err         t     P>|t|      2.5 %    97.5 %
     d -4.9944  7.561785 -0.660479  0.508947 -19.815226  9.826426
     """
