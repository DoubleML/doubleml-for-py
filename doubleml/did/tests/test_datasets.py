--- conflicted
+++ resolved
@@ -2,11 +2,7 @@
 import pandas as pd
 import pytest
 
-<<<<<<< HEAD
-from doubleml import DoubleMLData
-=======
 from doubleml import DoubleMLDIDData
->>>>>>> 0428bb00
 from doubleml.did.datasets import make_did_CS2021, make_did_cs_CS2021, make_did_SZ2020
 
 msg_inv_return_type = "Invalid return_type."
