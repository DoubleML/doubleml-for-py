import numpy as np
from sklearn.utils import check_X_y
from sklearn.utils.multiclass import type_of_target

from .double_ml import DoubleML
from .double_ml_data import DoubleMLData
from .double_ml_score_mixins import LinearScoreMixin
from ._utils import _dml_cv_predict, _get_cond_smpls, _dml_tune, _check_finite_predictions


class DoubleMLIRM(LinearScoreMixin, DoubleML):
    """Double machine learning for interactive regression models

    Parameters
    ----------
    obj_dml_data : :class:`DoubleMLData` object
        The :class:`DoubleMLData` object providing the data and specifying the variables for the causal model.

    ml_g : estimator implementing ``fit()`` and ``predict()``
        A machine learner implementing ``fit()`` and ``predict()`` methods (e.g.
        :py:class:`sklearn.ensemble.RandomForestRegressor`) for the nuisance function :math:`g_0(D,X) = E[Y|X,D]`.
        For a binary outcome variable :math:`Y` (with values 0 and 1), a classifier implementing ``fit()`` and
        ``predict_proba()`` can also be specified. If :py:func:`sklearn.base.is_classifier` returns ``True``,
        ``predict_proba()`` is used otherwise ``predict()``.

    ml_m : classifier implementing ``fit()`` and ``predict_proba()``
        A machine learner implementing ``fit()`` and ``predict_proba()`` methods (e.g.
        :py:class:`sklearn.ensemble.RandomForestClassifier`) for the nuisance function :math:`m_0(X) = E[D|X]`.

    n_folds : int
        Number of folds.
        Default is ``5``.

    n_rep : int
        Number of repetitons for the sample splitting.
        Default is ``1``.

    score : str or callable
        A str (``'ATE'`` or ``'ATTE'``) specifying the score function
        or a callable object / function with signature ``psi_a, psi_b = score(y, d, g_hat0, g_hat1, m_hat, smpls)``.
        Default is ``'ATE'``.

    dml_procedure : str
        A str (``'dml1'`` or ``'dml2'``) specifying the double machine learning algorithm.
        Default is ``'dml2'``.

    trimming_rule : str
        A str (``'truncate'`` is the only choice) specifying the trimming approach.
        Default is ``'truncate'``.

    trimming_threshold : float
        The threshold used for trimming.
        Default is ``1e-12``.

    draw_sample_splitting : bool
        Indicates whether the sample splitting should be drawn during initialization of the object.
        Default is ``True``.

    apply_cross_fitting : bool
        Indicates whether cross-fitting should be applied.
        Default is ``True``.

    Examples
    --------
    >>> import numpy as np
    >>> import doubleml as dml
    >>> from doubleml.datasets import make_irm_data
    >>> from sklearn.ensemble import RandomForestRegressor, RandomForestClassifier
    >>> np.random.seed(3141)
    >>> ml_g = RandomForestRegressor(n_estimators=100, max_features=20, max_depth=5, min_samples_leaf=2)
    >>> ml_m = RandomForestClassifier(n_estimators=100, max_features=20, max_depth=5, min_samples_leaf=2)
    >>> data = make_irm_data(theta=0.5, n_obs=500, dim_x=20, return_type='DataFrame')
    >>> obj_dml_data = dml.DoubleMLData(data, 'y', 'd')
    >>> dml_irm_obj = dml.DoubleMLIRM(obj_dml_data, ml_g, ml_m)
    >>> dml_irm_obj.fit().summary
           coef   std err         t     P>|t|     2.5 %    97.5 %
    d  0.414073  0.238529  1.735941  0.082574 -0.053436  0.881581

    Notes
    -----
    **Interactive regression (IRM)** models take the form

    .. math::

        Y = g_0(D, X) + U, & &\\mathbb{E}(U | X, D) = 0,

        D = m_0(X) + V, & &\\mathbb{E}(V | X) = 0,

    where the treatment variable is binary, :math:`D \\in \\lbrace 0,1 \\rbrace`.
    We consider estimation of the average treatment effects when treatment effects are fully heterogeneous.
    Target parameters of interest in this model are the average treatment effect (ATE),

    .. math::

        \\theta_0 = \\mathbb{E}[g_0(1, X) - g_0(0,X)]

    and the average treatment effect of the treated (ATTE),

    .. math::

        \\theta_0 = \\mathbb{E}[g_0(1, X) - g_0(0,X) | D=1].
    """
    def __init__(self,
                 obj_dml_data,
                 ml_g,
                 ml_m,
                 n_folds=5,
                 n_rep=1,
                 score='ATE',
                 dml_procedure='dml2',
                 trimming_rule='truncate',
                 trimming_threshold=1e-12,
                 draw_sample_splitting=True,
                 apply_cross_fitting=True):
        super().__init__(obj_dml_data,
                         n_folds,
                         n_rep,
                         score,
                         dml_procedure,
                         draw_sample_splitting,
                         apply_cross_fitting)

        self._check_data(self._dml_data)
        self._check_score(self.score)
        ml_g_is_classifier = self._check_learner(ml_g, 'ml_g', regressor=True, classifier=True)
        _ = self._check_learner(ml_m, 'ml_m', regressor=False, classifier=True)
        self._learner = {'ml_g': ml_g, 'ml_m': ml_m}
        if ml_g_is_classifier:
            if obj_dml_data.binary_outcome:
                self._predict_method = {'ml_g': 'predict_proba', 'ml_m': 'predict_proba'}
            else:
                raise ValueError(f'The ml_g learner {str(ml_g)} was identified as classifier '
                                 'but the outcome variable is not binary with values 0 and 1.')
        else:
            self._predict_method = {'ml_g': 'predict', 'ml_m': 'predict_proba'}
        self._initialize_ml_nuisance_params()

        valid_trimming_rule = ['truncate']
        if trimming_rule not in valid_trimming_rule:
            raise ValueError('Invalid trimming_rule ' + trimming_rule + '. ' +
                             'Valid trimming_rule ' + ' or '.join(valid_trimming_rule) + '.')
        self.trimming_rule = trimming_rule
        self.trimming_threshold = trimming_threshold

    def _initialize_ml_nuisance_params(self):
        valid_learner = ['ml_g0', 'ml_g1', 'ml_m']
        self._params = {learner: {key: [None] * self.n_rep for key in self._dml_data.d_cols}
                        for learner in valid_learner}

    def _check_score(self, score):
        if isinstance(score, str):
            valid_score = ['ATE', 'ATTE']
            if score not in valid_score:
                raise ValueError('Invalid score ' + score + '. ' +
                                 'Valid score ' + ' or '.join(valid_score) + '.')
        else:
            if not callable(score):
                raise TypeError('score should be either a string or a callable. '
                                '%r was passed.' % score)
        return

    def _check_data(self, obj_dml_data):
        if not isinstance(obj_dml_data, DoubleMLData):
            raise TypeError('The data must be of DoubleMLData type. '
                            f'{str(obj_dml_data)} of type {str(type(obj_dml_data))} was passed.')
        if obj_dml_data.z_cols is not None:
            raise ValueError('Incompatible data. ' +
                             ' and '.join(obj_dml_data.z_cols) +
                             ' have been set as instrumental variable(s). '
                             'To fit an interactive IV regression model use DoubleMLIIVM instead of DoubleMLIRM.')
        one_treat = (obj_dml_data.n_treat == 1)
        binary_treat = (type_of_target(obj_dml_data.d) == 'binary')
        zero_one_treat = np.all((np.power(obj_dml_data.d, 2) - obj_dml_data.d) == 0)
        if not(one_treat & binary_treat & zero_one_treat):
            raise ValueError('Incompatible data. '
                             'To fit an IRM model with DML '
                             'exactly one binary variable with values 0 and 1 '
                             'needs to be specified as treatment variable.')
        return

    def _nuisance_est(self, smpls, n_jobs_cv, return_models=False):
        x, y = check_X_y(self._dml_data.x, self._dml_data.y,
                         force_all_finite=False)
        x, d = check_X_y(x, self._dml_data.d,
                         force_all_finite=False)
        # get train indices for d == 0 and d == 1
        smpls_d0, smpls_d1 = _get_cond_smpls(smpls, d)

        # nuisance g
        g_hat0 = _dml_cv_predict(self._learner['ml_g'], x, y, smpls=smpls_d0, n_jobs=n_jobs_cv,
                                 est_params=self._get_params('ml_g0'), method=self._predict_method['ml_g'],
                                 return_models=return_models)
        _check_finite_predictions(g_hat0['preds'], self._learner['ml_g'], 'ml_g', smpls)

        if self._dml_data.binary_outcome:
            binary_preds = (type_of_target(g_hat0['preds']) == 'binary')
            zero_one_preds = np.all((np.power(g_hat0['preds'], 2) - g_hat0['preds']) == 0)
            if binary_preds & zero_one_preds:
                raise ValueError(f'For the binary outcome variable {self._dml_data.y_col}, '
                                 f'predictions obtained with the ml_g learner {str(self._learner["ml_g"])} are also '
                                 'observed to be binary with values 0 and 1. Make sure that for classifiers '
                                 'probabilities and not labels are predicted.')

        g_hat1 = {'preds': None, 'models': None}
        if (self.score == 'ATE') | callable(self.score):
            g_hat1 = _dml_cv_predict(self._learner['ml_g'], x, y, smpls=smpls_d1, n_jobs=n_jobs_cv,
                                     est_params=self._get_params('ml_g1'), method=self._predict_method['ml_g'],
                                     return_models=return_models)
            _check_finite_predictions(g_hat1['preds'], self._learner['ml_g'], 'ml_g', smpls)

            if self._dml_data.binary_outcome:
                binary_preds = (type_of_target(g_hat1['preds']) == 'binary')
                zero_one_preds = np.all((np.power(g_hat1['preds'], 2) - g_hat1['preds']) == 0)
                if binary_preds & zero_one_preds:
                    raise ValueError(f'For the binary outcome variable {self._dml_data.y_col}, '
                                     f'predictions obtained with the ml_g learner {str(self._learner["ml_g"])} are also '
                                     'observed to be binary with values 0 and 1. Make sure that for classifiers '
                                     'probabilities and not labels are predicted.')

        # nuisance m
        m_hat = _dml_cv_predict(self._learner['ml_m'], x, d, smpls=smpls, n_jobs=n_jobs_cv,
<<<<<<< HEAD
                                est_params=self._get_params('ml_m'), method=self._predict_method['ml_m'])
        _check_finite_predictions(m_hat, self._learner['ml_m'], 'ml_m', smpls)

        psi_a, psi_b = self._score_elements(y, d, g_hat0, g_hat1, m_hat, smpls)
        psi_elements = {'psi_a': psi_a,
                        'psi_b': psi_b}
        preds = {'ml_g0': g_hat0,
                 'ml_g1': g_hat1,
                 'ml_m': m_hat}
=======
                                est_params=self._get_params('ml_m'), method=self._predict_method['ml_m'],
                                return_models=return_models)
        _check_finite_predictions(m_hat['preds'], self._learner['ml_m'], 'ml_m', smpls)

        psi_a, psi_b = self._score_elements(y, d,
                                            g_hat0['preds'], g_hat1['preds'], m_hat['preds'],
                                            smpls)
        psi_elements = {'psi_a': psi_a,
                        'psi_b': psi_b}
        preds = {'predictions': {'ml_g0': g_hat0['preds'],
                                 'ml_g1': g_hat1['preds'],
                                 'ml_m': m_hat['preds']},
                 'models': {'ml_g0': g_hat0['models'],
                            'ml_g1': g_hat1['models'],
                            'ml_m': m_hat['models']}
                 }
>>>>>>> dd0e53f1

        return psi_elements, preds

    def _score_elements(self, y, d, g_hat0, g_hat1, m_hat, smpls):
        # fraction of treated for ATTE
        p_hat = None
        if self.score == 'ATTE':
            p_hat = np.full_like(d, np.nan, dtype='float64')
            for _, test_index in smpls:
                p_hat[test_index] = np.mean(d[test_index])

        if (self.trimming_rule == 'truncate') & (self.trimming_threshold > 0):
            m_hat[m_hat < self.trimming_threshold] = self.trimming_threshold
            m_hat[m_hat > 1 - self.trimming_threshold] = 1 - self.trimming_threshold

        # compute residuals
        u_hat0 = y - g_hat0
        u_hat1 = None
        if self.score == 'ATE':
            u_hat1 = y - g_hat1

        if isinstance(self.score, str):
            if self.score == 'ATE':
                psi_b = g_hat1 - g_hat0 \
                    + np.divide(np.multiply(d, u_hat1), m_hat) \
                    - np.divide(np.multiply(1.0-d, u_hat0), 1.0 - m_hat)
                psi_a = np.full_like(m_hat, -1.0)
            else:
                assert self.score == 'ATTE'
                psi_b = np.divide(np.multiply(d, u_hat0), p_hat) \
                    - np.divide(np.multiply(m_hat, np.multiply(1.0-d, u_hat0)),
                                np.multiply(p_hat, (1.0 - m_hat)))
                psi_a = - np.divide(d, p_hat)
        else:
            assert callable(self.score)
            psi_a, psi_b = self.score(y=y, d=d,
                                      g_hat0=g_hat0, g_hat1=g_hat1, m_hat=m_hat,
                                      smpls=smpls)

        return psi_a, psi_b

    def _nuisance_tuning(self, smpls, param_grids, scoring_methods, n_folds_tune, n_jobs_cv,
                         search_mode, n_iter_randomized_search):
        x, y = check_X_y(self._dml_data.x, self._dml_data.y,
                         force_all_finite=False)
        x, d = check_X_y(x, self._dml_data.d,
                         force_all_finite=False)
        # get train indices for d == 0 and d == 1
        smpls_d0, smpls_d1 = _get_cond_smpls(smpls, d)

        if scoring_methods is None:
            scoring_methods = {'ml_g': None,
                               'ml_m': None}

        train_inds = [train_index for (train_index, _) in smpls]
        train_inds_d0 = [train_index for (train_index, _) in smpls_d0]
        train_inds_d1 = [train_index for (train_index, _) in smpls_d1]
        g0_tune_res = _dml_tune(y, x, train_inds_d0,
                                self._learner['ml_g'], param_grids['ml_g'], scoring_methods['ml_g'],
                                n_folds_tune, n_jobs_cv, search_mode, n_iter_randomized_search)
        g1_tune_res = list()
        if self.score == 'ATE':
            g1_tune_res = _dml_tune(y, x, train_inds_d1,
                                    self._learner['ml_g'], param_grids['ml_g'], scoring_methods['ml_g'],
                                    n_folds_tune, n_jobs_cv, search_mode, n_iter_randomized_search)

        m_tune_res = _dml_tune(d, x, train_inds,
                               self._learner['ml_m'], param_grids['ml_m'], scoring_methods['ml_m'],
                               n_folds_tune, n_jobs_cv, search_mode, n_iter_randomized_search)

        g0_best_params = [xx.best_params_ for xx in g0_tune_res]
        m_best_params = [xx.best_params_ for xx in m_tune_res]
        if self.score == 'ATTE':
            params = {'ml_g0': g0_best_params,
                      'ml_m': m_best_params}
            tune_res = {'g0_tune': g0_tune_res,
                        'm_tune': m_tune_res}
        else:
            g1_best_params = [xx.best_params_ for xx in g1_tune_res]
            params = {'ml_g0': g0_best_params,
                      'ml_g1': g1_best_params,
                      'ml_m': m_best_params}
            tune_res = {'g0_tune': g0_tune_res,
                        'g1_tune': g1_tune_res,
                        'm_tune': m_tune_res}

        res = {'params': params,
               'tune_res': tune_res}

        return res<|MERGE_RESOLUTION|>--- conflicted
+++ resolved
@@ -219,17 +219,6 @@
 
         # nuisance m
         m_hat = _dml_cv_predict(self._learner['ml_m'], x, d, smpls=smpls, n_jobs=n_jobs_cv,
-<<<<<<< HEAD
-                                est_params=self._get_params('ml_m'), method=self._predict_method['ml_m'])
-        _check_finite_predictions(m_hat, self._learner['ml_m'], 'ml_m', smpls)
-
-        psi_a, psi_b = self._score_elements(y, d, g_hat0, g_hat1, m_hat, smpls)
-        psi_elements = {'psi_a': psi_a,
-                        'psi_b': psi_b}
-        preds = {'ml_g0': g_hat0,
-                 'ml_g1': g_hat1,
-                 'ml_m': m_hat}
-=======
                                 est_params=self._get_params('ml_m'), method=self._predict_method['ml_m'],
                                 return_models=return_models)
         _check_finite_predictions(m_hat['preds'], self._learner['ml_m'], 'ml_m', smpls)
@@ -246,7 +235,6 @@
                             'ml_g1': g_hat1['models'],
                             'ml_m': m_hat['models']}
                  }
->>>>>>> dd0e53f1
 
         return psi_elements, preds
 
