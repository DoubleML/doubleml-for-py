import numpy as np
from sklearn.utils import check_X_y
from sklearn.model_selection import KFold
from sklearn.model_selection import GridSearchCV, RandomizedSearchCV
from sklearn.linear_model import LinearRegression
from sklearn.dummy import DummyRegressor

import warnings
from functools import wraps

from .double_ml import DoubleML
from .double_ml_data import DoubleMLData
from .double_ml_score_mixins import LinearScoreMixin
from ._utils import _dml_cv_predict, _dml_tune, _check_finite_predictions


# To be removed in version 0.6.0
def changed_api_decorator(f):
    @wraps(f)
    def wrapper(*args, **kwds):
        ml_l_missing = (len(set(kwds).intersection({'obj_dml_data', 'ml_l', 'ml_m', 'ml_r'})) + len(args)) < 5
        if ml_l_missing & ('ml_g' in kwds):
            warnings.warn(("The required positional argument ml_g was renamed to ml_l. "
                          "Please adapt the argument name accordingly. "
                           "ml_g is redirected to ml_l. "
                           "The redirection will be removed in a future version."),
                          DeprecationWarning, stacklevel=2)
            kwds['ml_l'] = kwds.pop('ml_g')
        return f(*args, **kwds)
    return wrapper


class DoubleMLPLIV(LinearScoreMixin, DoubleML):
    """Double machine learning for partially linear IV regression models

    Parameters
    ----------
    obj_dml_data : :class:`DoubleMLData` object
        The :class:`DoubleMLData` object providing the data and specifying the variables for the causal model.

    ml_l : estimator implementing ``fit()`` and ``predict()``
        A machine learner implementing ``fit()`` and ``predict()`` methods (e.g.
        :py:class:`sklearn.ensemble.RandomForestRegressor`) for the nuisance function :math:`\\ell_0(X) = E[Y|X]`.

    ml_m : estimator implementing ``fit()`` and ``predict()``
        A machine learner implementing ``fit()`` and ``predict()`` methods (e.g.
        :py:class:`sklearn.ensemble.RandomForestRegressor`) for the nuisance function :math:`m_0(X) = E[Z|X]`.

    ml_r : estimator implementing ``fit()`` and ``predict()``
        A machine learner implementing ``fit()`` and ``predict()`` methods (e.g.
        :py:class:`sklearn.ensemble.RandomForestRegressor`) for the nuisance function :math:`r_0(X) = E[D|X]`.

    ml_g : estimator implementing ``fit()`` and ``predict()``
        A machine learner implementing ``fit()`` and ``predict()`` methods (e.g.
        :py:class:`sklearn.ensemble.RandomForestRegressor`) for the nuisance function
        :math:`g_0(X) = E[Y - D \\theta_0|X]`.
        Note: The learner `ml_g` is only required for the score ``'IV-type'``. Optionally, it can be specified and
        estimated for callable scores.

    n_folds : int
        Number of folds.
        Default is ``5``.

    n_rep : int
        Number of repetitons for the sample splitting.
        Default is ``1``.

    score : str or callable
        A str (``'partialling out'`` or ``'IV-type'``) specifying the score function
        or a callable object / function with signature
        ``psi_a, psi_b = score(y, z, d, l_hat, m_hat, r_hat, g_hat, smpls)``.
        Default is ``'partialling out'``.

    dml_procedure : str
        A str (``'dml1'`` or ``'dml2'``) specifying the double machine learning algorithm.
        Default is ``'dml2'``.

    draw_sample_splitting : bool
        Indicates whether the sample splitting should be drawn during initialization of the object.
        Default is ``True``.

    apply_cross_fitting : bool
        Indicates whether cross-fitting should be applied.
        Default is ``True``.

    Examples
    --------
    >>> import numpy as np
    >>> import doubleml as dml
    >>> from doubleml.datasets import make_pliv_CHS2015
    >>> from sklearn.ensemble import RandomForestRegressor
    >>> from sklearn.base import clone
    >>> np.random.seed(3141)
    >>> learner = RandomForestRegressor(n_estimators=100, max_features=20, max_depth=5, min_samples_leaf=2)
    >>> ml_l = clone(learner)
    >>> ml_m = clone(learner)
    >>> ml_r = clone(learner)
    >>> data = make_pliv_CHS2015(alpha=0.5, n_obs=500, dim_x=20, dim_z=1, return_type='DataFrame')
    >>> obj_dml_data = dml.DoubleMLData(data, 'y', 'd', z_cols='Z1')
    >>> dml_pliv_obj = dml.DoubleMLPLIV(obj_dml_data, ml_l, ml_m, ml_r)
    >>> dml_pliv_obj.fit().summary
           coef   std err         t         P>|t|     2.5 %    97.5 %
    d  0.522753  0.082263  6.354688  2.088504e-10  0.361521  0.683984

    Notes
    -----
    **Partially linear IV regression (PLIV)** models take the form

    .. math::

        Y - D \\theta_0 =  g_0(X) + \\zeta, & &\\mathbb{E}(\\zeta | Z, X) = 0,

        Z = m_0(X) + V, & &\\mathbb{E}(V | X) = 0.

    where :math:`Y` is the outcome variable, :math:`D` is the policy variable of interest and :math:`Z`
    denotes one or multiple instrumental variables. The high-dimensional vector
    :math:`X = (X_1, \\ldots, X_p)` consists of other confounding covariates, and :math:`\\zeta` and
    :math:`V` are stochastic errors.
    """
    @changed_api_decorator
    def __init__(self,
                 obj_dml_data,
                 ml_l,
                 ml_m,
                 ml_r,
                 ml_g=None,
                 n_folds=5,
                 n_rep=1,
                 score='partialling out',
                 dml_procedure='dml2',
                 draw_sample_splitting=True,
                 apply_cross_fitting=True):
        super().__init__(obj_dml_data,
                         n_folds,
                         n_rep,
                         score,
                         dml_procedure,
                         draw_sample_splitting,
                         apply_cross_fitting)

        self._check_data(self._dml_data)
        self.partialX = True
        self.partialZ = False
        self._check_score(self.score)
        _ = self._check_learner(ml_l, 'ml_l', regressor=True, classifier=False)
        _ = self._check_learner(ml_m, 'ml_m', regressor=True, classifier=False)
        _ = self._check_learner(ml_r, 'ml_r', regressor=True, classifier=False)
        self._learner = {'ml_l': ml_l, 'ml_m': ml_m, 'ml_r': ml_r}
        if ml_g is not None:
            if (isinstance(self.score, str) & (self.score == 'IV-type')) | callable(self.score):
                _ = self._check_learner(ml_g, 'ml_g', regressor=True, classifier=False)
                self._learner['ml_g'] = ml_g
            else:
                assert (isinstance(self.score, str) & (self.score == 'partialling out'))
                warnings.warn(('A learner ml_g has been provided for score = "partialling out" but will be ignored. "'
                               'A learner ml_g is not required for estimation.'))
        elif isinstance(self.score, str) & (self.score == 'IV-type'):
            raise ValueError("For score = 'IV-type', learners ml_l, ml_m, ml_r and ml_g need to be specified.")
        self._predict_method = {'ml_l': 'predict', 'ml_m': 'predict', 'ml_r': 'predict'}
        if 'ml_g' in self._learner:
            self._predict_method['ml_g'] = 'predict'
        self._initialize_ml_nuisance_params()

    @classmethod
    def _partialX(cls,
                  obj_dml_data,
                  ml_l,
                  ml_m,
                  ml_r,
                  ml_g=None,
                  n_folds=5,
                  n_rep=1,
                  score='partialling out',
                  dml_procedure='dml2',
                  draw_sample_splitting=True,
                  apply_cross_fitting=True):
        obj = cls(obj_dml_data,
                  ml_l,
                  ml_m,
                  ml_r,
                  ml_g,
                  n_folds,
                  n_rep,
                  score,
                  dml_procedure,
                  draw_sample_splitting,
                  apply_cross_fitting)
        obj._check_data(obj._dml_data)
        obj.partialX = True
        obj.partialZ = False
        obj._check_score(obj.score)
        _ = obj._check_learner(ml_l, 'ml_l', regressor=True, classifier=False)
        _ = obj._check_learner(ml_m, 'ml_m', regressor=True, classifier=False)
        _ = obj._check_learner(ml_r, 'ml_r', regressor=True, classifier=False)
        obj._learner = {'ml_l': ml_l, 'ml_m': ml_m, 'ml_r': ml_r}
        obj._predict_method = {'ml_l': 'predict', 'ml_m': 'predict', 'ml_r': 'predict'}
        obj._initialize_ml_nuisance_params()
        return obj

    @classmethod
    def _partialZ(cls,
                  obj_dml_data,
                  ml_r,
                  n_folds=5,
                  n_rep=1,
                  score='partialling out',
                  dml_procedure='dml2',
                  draw_sample_splitting=True,
                  apply_cross_fitting=True):
        # to pass the checks for the learners, we temporarily set ml_l and ml_m to DummyRegressor()
        obj = cls(obj_dml_data,
                  DummyRegressor(),
                  DummyRegressor(),
                  ml_r,
                  None,
                  n_folds,
                  n_rep,
                  score,
                  dml_procedure,
                  draw_sample_splitting,
                  apply_cross_fitting)
        obj._check_data(obj._dml_data)
        obj.partialX = False
        obj.partialZ = True
        obj._check_score(obj.score)
        _ = obj._check_learner(ml_r, 'ml_r', regressor=True, classifier=False)
        obj._learner = {'ml_r': ml_r}
        obj._predict_method = {'ml_r': 'predict'}
        obj._initialize_ml_nuisance_params()
        return obj

    @classmethod
    def _partialXZ(cls,
                   obj_dml_data,
                   ml_l,
                   ml_m,
                   ml_r,
                   n_folds=5,
                   n_rep=1,
                   score='partialling out',
                   dml_procedure='dml2',
                   draw_sample_splitting=True,
                   apply_cross_fitting=True):
        obj = cls(obj_dml_data,
                  ml_l,
                  ml_m,
                  ml_r,
                  None,
                  n_folds,
                  n_rep,
                  score,
                  dml_procedure,
                  draw_sample_splitting,
                  apply_cross_fitting)
        obj._check_data(obj._dml_data)
        obj.partialX = True
        obj.partialZ = True
        obj._check_score(obj.score)
        _ = obj._check_learner(ml_l, 'ml_l', regressor=True, classifier=False)
        _ = obj._check_learner(ml_m, 'ml_m', regressor=True, classifier=False)
        _ = obj._check_learner(ml_r, 'ml_r', regressor=True, classifier=False)
        obj._learner = {'ml_l': ml_l, 'ml_m': ml_m, 'ml_r': ml_r}
        obj._predict_method = {'ml_l': 'predict', 'ml_m': 'predict', 'ml_r': 'predict'}
        obj._initialize_ml_nuisance_params()
        return obj

    def _initialize_ml_nuisance_params(self):
        if self.partialX & (not self.partialZ) & (self._dml_data.n_instr > 1):
            param_names = ['ml_l', 'ml_r'] + ['ml_m_' + z_col for z_col in self._dml_data.z_cols]
        else:
            param_names = self._learner.keys()
        self._params = {learner: {key: [None] * self.n_rep for key in self._dml_data.d_cols}
                        for learner in param_names}

    def _check_score(self, score):
        if isinstance(score, str):
            if self.partialX & (not self.partialZ) & (self._dml_data.n_instr == 1):
                valid_score = ['partialling out', 'IV-type']
            else:
                valid_score = ['partialling out']
            if score not in valid_score:
                raise ValueError('Invalid score ' + score + '. ' +
                                 'Valid score ' + ' or '.join(valid_score) + '.')
        else:
            if not callable(score):
                raise TypeError('score should be either a string or a callable. '
                                '%r was passed.' % score)
        return score

    def _check_data(self, obj_dml_data):
        if not isinstance(obj_dml_data, DoubleMLData):
            raise TypeError('The data must be of DoubleMLData type. '
                            f'{str(obj_dml_data)} of type {str(type(obj_dml_data))} was passed.')
        if obj_dml_data.n_instr == 0:
            raise ValueError('Incompatible data. ' +
                             'At least one variable must be set as instrumental variable. '
                             'To fit a partially linear regression model without instrumental variable(s) '
                             'use DoubleMLPLR instead of DoubleMLPLIV.')
        return

    # To be removed in version 0.6.0
    def set_ml_nuisance_params(self, learner, treat_var, params):
        if isinstance(self.score, str) & (self.score == 'partialling out') & (learner == 'ml_g'):
            warnings.warn(("Learner ml_g was renamed to ml_l. "
                           "Please adapt the argument learner accordingly. "
                           "The provided parameters are set for ml_l. "
                           "The redirection will be removed in a future version."),
                          DeprecationWarning, stacklevel=2)
            learner = 'ml_l'
        super(DoubleMLPLIV, self).set_ml_nuisance_params(learner, treat_var, params)

    def _nuisance_est(self, smpls, n_jobs_cv, return_models=False):
        if self.partialX & (not self.partialZ):
<<<<<<< HEAD
            psi_elements, preds = self._nuisance_est_partial_x(smpls, n_jobs_cv)
        elif (not self.partialX) & self.partialZ:
            psi_elements, preds = self._nuisance_est_partial_z(smpls, n_jobs_cv)
        else:
            assert (self.partialX & self.partialZ)
            psi_elements, preds = self._nuisance_est_partial_xz(smpls, n_jobs_cv)
=======
            psi_elements, preds = self._nuisance_est_partial_x(smpls, n_jobs_cv, return_models)
        elif (not self.partialX) & self.partialZ:
            psi_elements, preds = self._nuisance_est_partial_z(smpls, n_jobs_cv, return_models)
        else:
            assert (self.partialX & self.partialZ)
            psi_elements, preds = self._nuisance_est_partial_xz(smpls, n_jobs_cv, return_models)
>>>>>>> dd0e53f1

        return psi_elements, preds

    def _nuisance_tuning(self, smpls, param_grids, scoring_methods, n_folds_tune, n_jobs_cv,
                         search_mode, n_iter_randomized_search):
        if self.partialX & (not self.partialZ):
            res = self._nuisance_tuning_partial_x(smpls, param_grids, scoring_methods, n_folds_tune, n_jobs_cv,
                                                  search_mode, n_iter_randomized_search)
        elif (not self.partialX) & self.partialZ:
            res = self._nuisance_tuning_partial_z(smpls, param_grids, scoring_methods, n_folds_tune, n_jobs_cv,
                                                  search_mode, n_iter_randomized_search)
        else:
            assert (self.partialX & self.partialZ)
            res = self._nuisance_tuning_partial_xz(smpls, param_grids, scoring_methods, n_folds_tune, n_jobs_cv,
                                                   search_mode, n_iter_randomized_search)

        return res

    def _nuisance_est_partial_x(self, smpls, n_jobs_cv, return_models=False):
        x, y = check_X_y(self._dml_data.x, self._dml_data.y,
                         force_all_finite=False)
        x, d = check_X_y(x, self._dml_data.d,
                         force_all_finite=False)

        # nuisance l
        l_hat = _dml_cv_predict(self._learner['ml_l'], x, y, smpls=smpls, n_jobs=n_jobs_cv,
                                est_params=self._get_params('ml_l'), method=self._predict_method['ml_l'],
                                return_models=return_models)
        _check_finite_predictions(l_hat['preds'], self._learner['ml_l'], 'ml_l', smpls)

        # nuisance m
        if self._dml_data.n_instr == 1:
            # one instrument: just identified
            x, z = check_X_y(x, np.ravel(self._dml_data.z),
                             force_all_finite=False)
            m_hat = _dml_cv_predict(self._learner['ml_m'], x, z, smpls=smpls, n_jobs=n_jobs_cv,
                                    est_params=self._get_params('ml_m'), method=self._predict_method['ml_m'],
                                    return_models=return_models)
        else:
            # several instruments: 2SLS
            m_hat = {'preds': np.full((self._dml_data.n_obs, self._dml_data.n_instr), np.nan),
                     'models': [None] * self._dml_data.n_instr}
            z = self._dml_data.z
            for i_instr in range(self._dml_data.n_instr):
                x, this_z = check_X_y(x, z[:, i_instr],
                                      force_all_finite=False)
                res_cv_predict = _dml_cv_predict(self._learner['ml_m'], x, this_z, smpls=smpls, n_jobs=n_jobs_cv,
                                                 est_params=self._get_params('ml_m_' + self._dml_data.z_cols[i_instr]),
                                                 method=self._predict_method['ml_m'], return_models=return_models)
                m_hat['preds'][:, i_instr] = res_cv_predict['preds']
                m_hat['models'][i_instr] = res_cv_predict['models']
        _check_finite_predictions(m_hat['preds'], self._learner['ml_m'], 'ml_m', smpls)

        # nuisance r
        r_hat = _dml_cv_predict(self._learner['ml_r'], x, d, smpls=smpls, n_jobs=n_jobs_cv,
                                est_params=self._get_params('ml_r'), method=self._predict_method['ml_r'],
                                return_models=return_models)
        _check_finite_predictions(r_hat['preds'], self._learner['ml_r'], 'ml_r', smpls)

        g_hat = {'preds': None, 'models': None}
        if (self._dml_data.n_instr == 1) & ('ml_g' in self._learner):
            # an estimate of g is obtained for the IV-type score and callable scores
            # get an initial estimate for theta using the partialling out score
            psi_a = -np.multiply(d - r_hat['preds'], z - m_hat['preds'])
            psi_b = np.multiply(z - m_hat['preds'], y - l_hat['preds'])
            theta_initial = -np.nanmean(psi_b) / np.nanmean(psi_a)
            # nuisance g
            g_hat = _dml_cv_predict(self._learner['ml_g'], x, y - theta_initial * d, smpls=smpls, n_jobs=n_jobs_cv,
<<<<<<< HEAD
                                    est_params=self._get_params('ml_g'), method=self._predict_method['ml_g'])
            _check_finite_predictions(g_hat, self._learner['ml_g'], 'ml_g', smpls)

        psi_a, psi_b = self._score_elements(y, z, d, l_hat, m_hat, r_hat, g_hat, smpls)
        psi_elements = {'psi_a': psi_a,
                        'psi_b': psi_b}
        preds = {'ml_l': l_hat,
                 'ml_m': m_hat,
                 'ml_r': r_hat,
                 'ml_g': g_hat}
=======
                                    est_params=self._get_params('ml_g'), method=self._predict_method['ml_g'],
                                    return_models=return_models)
            _check_finite_predictions(g_hat['preds'], self._learner['ml_g'], 'ml_g', smpls)

        psi_a, psi_b = self._score_elements(y, z, d,
                                            l_hat['preds'], m_hat['preds'], r_hat['preds'], g_hat['preds'],
                                            smpls)
        psi_elements = {'psi_a': psi_a,
                        'psi_b': psi_b}
        preds = {'predictions': {'ml_l': l_hat['preds'],
                                 'ml_m': m_hat['preds'],
                                 'ml_r': r_hat['preds'],
                                 'ml_g': g_hat['preds']},
                 'models': {'ml_l': l_hat['models'],
                            'ml_m': m_hat['models'],
                            'ml_r': r_hat['models'],
                            'ml_g': g_hat['models']}
                 }
>>>>>>> dd0e53f1

        return psi_elements, preds

    def _score_elements(self, y, z, d, l_hat, m_hat, r_hat, g_hat, smpls):
        # compute residuals
        u_hat = y - l_hat
        w_hat = d - r_hat
        v_hat = z - m_hat

        r_hat_tilde = None
        if self._dml_data.n_instr > 1:
            assert self.apply_cross_fitting
            # TODO check whether the no cross-fitting case can be supported here
            # projection of w_hat on v_hat
            reg = LinearRegression(fit_intercept=True).fit(v_hat, w_hat)
            r_hat_tilde = reg.predict(v_hat)

        if isinstance(self.score, str):
            if self._dml_data.n_instr == 1:
                if self.score == 'partialling out':
                    psi_a = -np.multiply(w_hat, v_hat)
                    psi_b = np.multiply(v_hat, u_hat)
                else:
                    assert self.score == 'IV-type'
                    psi_a = -np.multiply(v_hat, d)
                    psi_b = np.multiply(v_hat, y - g_hat)
            else:
                assert self.score == 'partialling out'
                psi_a = -np.multiply(w_hat, r_hat_tilde)
                psi_b = np.multiply(r_hat_tilde, u_hat)
        else:
            assert callable(self.score)
            if self._dml_data.n_instr > 1:
                raise NotImplementedError('Callable score not implemented for DoubleMLPLIV.partialX '
                                          'with several instruments.')
            else:
                assert self._dml_data.n_instr == 1
                psi_a, psi_b = self.score(y=y, z=z, d=d,
                                          l_hat=l_hat, m_hat=m_hat, r_hat=r_hat, g_hat=g_hat,
                                          smpls=smpls)

        return psi_a, psi_b

    def _nuisance_est_partial_z(self, smpls, n_jobs_cv, return_models=False):
        y = self._dml_data.y
        xz, d = check_X_y(np.hstack((self._dml_data.x, self._dml_data.z)),
                          self._dml_data.d,
                          force_all_finite=False)

        # nuisance m
        r_hat = _dml_cv_predict(self._learner['ml_r'], xz, d, smpls=smpls, n_jobs=n_jobs_cv,
                                est_params=self._get_params('ml_r'), method=self._predict_method['ml_r'],
                                return_models=return_models)
        _check_finite_predictions(r_hat['preds'], self._learner['ml_r'], 'ml_r', smpls)

        if isinstance(self.score, str):
            assert self.score == 'partialling out'
            psi_a = -np.multiply(r_hat['preds'], d)
            psi_b = np.multiply(r_hat['preds'], y)
        else:
            assert callable(self.score)
            raise NotImplementedError('Callable score not implemented for DoubleMLPLIV.partialZ.')

        psi_elements = {'psi_a': psi_a,
                        'psi_b': psi_b}
<<<<<<< HEAD
        preds = {'ml_r': r_hat}
=======
        preds = {'predictions': {'ml_r': r_hat['preds']},
                 'models': {'ml_r': r_hat['models']}}
>>>>>>> dd0e53f1

        return psi_elements, preds

    def _nuisance_est_partial_xz(self, smpls, n_jobs_cv, return_models=False):
        x, y = check_X_y(self._dml_data.x, self._dml_data.y,
                         force_all_finite=False)
        xz, d = check_X_y(np.hstack((self._dml_data.x, self._dml_data.z)),
                          self._dml_data.d,
                          force_all_finite=False)
        x, d = check_X_y(x, self._dml_data.d,
                         force_all_finite=False)

        # nuisance l
        l_hat = _dml_cv_predict(self._learner['ml_l'], x, y, smpls=smpls, n_jobs=n_jobs_cv,
                                est_params=self._get_params('ml_l'), method=self._predict_method['ml_l'],
                                return_models=return_models)
        _check_finite_predictions(l_hat['preds'], self._learner['ml_l'], 'ml_l', smpls)

        # nuisance m
        m_hat = _dml_cv_predict(self._learner['ml_m'], xz, d, smpls=smpls, n_jobs=n_jobs_cv,
                                est_params=self._get_params('ml_m'), return_train_preds=True,
                                method=self._predict_method['ml_m'], return_models=return_models)
        _check_finite_predictions(m_hat['preds'], self._learner['ml_m'], 'ml_m', smpls)

        # nuisance r
        m_hat_tilde = _dml_cv_predict(self._learner['ml_r'], x, m_hat['train_preds'], smpls=smpls, n_jobs=n_jobs_cv,
                                      est_params=self._get_params('ml_r'), method=self._predict_method['ml_r'],
                                      return_models=return_models)
        _check_finite_predictions(m_hat_tilde['preds'], self._learner['ml_r'], 'ml_r', smpls)

        # compute residuals
        u_hat = y - l_hat['preds']
        w_hat = d - m_hat_tilde['preds']

        if isinstance(self.score, str):
            assert self.score == 'partialling out'
            psi_a = -np.multiply(w_hat, (m_hat['preds']-m_hat_tilde['preds']))
            psi_b = np.multiply((m_hat['preds']-m_hat_tilde['preds']), u_hat)
        else:
            assert callable(self.score)
            raise NotImplementedError('Callable score not implemented for DoubleMLPLIV.partialXZ.')

        psi_elements = {'psi_a': psi_a,
                        'psi_b': psi_b}
<<<<<<< HEAD
        preds = {'ml_l': l_hat,
                 'ml_m': m_hat,
                 'ml_r': m_hat_tilde}
=======
        preds = {'predictions': {'ml_l': l_hat['preds'],
                                 'ml_m': m_hat['preds'],
                                 'ml_r': m_hat_tilde['preds']},
                 'models': {'ml_l': l_hat['models'],
                            'ml_m': m_hat['models'],
                            'ml_r': m_hat_tilde['models']}
                 }
>>>>>>> dd0e53f1

        return psi_elements, preds

    # To be removed in version 0.6.0
    def tune(self,
             param_grids,
             tune_on_folds=False,
             scoring_methods=None,  # if None the estimator's score method is used
             n_folds_tune=5,
             search_mode='grid_search',
             n_iter_randomized_search=100,
             n_jobs_cv=None,
             set_as_params=True,
             return_tune_res=False):

        if isinstance(self.score, str) and (self.score == 'partialling out') and (param_grids is not None) and \
                ('ml_g' in param_grids) and ('ml_l' not in param_grids):
            warnings.warn(("Learner ml_g was renamed to ml_l. "
                           "Please adapt the key of param_grids accordingly. "
                           "The provided param_grids for ml_g are set for ml_l. "
                           "The redirection will be removed in a future version."),
                          DeprecationWarning, stacklevel=2)
            param_grids['ml_l'] = param_grids.pop('ml_g')

        if isinstance(self.score, str) and (self.score == 'partialling out') and (scoring_methods is not None) and \
                ('ml_g' in scoring_methods) and ('ml_l' not in scoring_methods):
            warnings.warn(("Learner ml_g was renamed to ml_l. "
                           "Please adapt the key of scoring_methods accordingly. "
                           "The provided scoring_methods for ml_g are set for ml_l. "
                           "The redirection will be removed in a future version."),
                          DeprecationWarning, stacklevel=2)
            scoring_methods['ml_l'] = scoring_methods.pop('ml_g')

        tune_res = super(DoubleMLPLIV, self).tune(param_grids, tune_on_folds, scoring_methods, n_folds_tune,
                                                  search_mode, n_iter_randomized_search, n_jobs_cv, set_as_params,
                                                  return_tune_res)
        return tune_res

    def _nuisance_tuning_partial_x(self, smpls, param_grids, scoring_methods, n_folds_tune, n_jobs_cv,
                                   search_mode, n_iter_randomized_search):
        x, y = check_X_y(self._dml_data.x, self._dml_data.y,
                         force_all_finite=False)
        x, d = check_X_y(x, self._dml_data.d,
                         force_all_finite=False)

        if scoring_methods is None:
            scoring_methods = {'ml_l': None,
                               'ml_m': None,
                               'ml_r': None,
                               'ml_g': None}

        train_inds = [train_index for (train_index, _) in smpls]
        l_tune_res = _dml_tune(y, x, train_inds,
                               self._learner['ml_l'], param_grids['ml_l'], scoring_methods['ml_l'],
                               n_folds_tune, n_jobs_cv, search_mode, n_iter_randomized_search)

        if self._dml_data.n_instr > 1:
            # several instruments: 2SLS
            m_tune_res = {instr_var: list() for instr_var in self._dml_data.z_cols}
            z = self._dml_data.z
            for i_instr in range(self._dml_data.n_instr):
                x, this_z = check_X_y(x, z[:, i_instr],
                                      force_all_finite=False)
                m_tune_res[self._dml_data.z_cols[i_instr]] = _dml_tune(this_z, x, train_inds,
                                                                       self._learner['ml_m'], param_grids['ml_m'],
                                                                       scoring_methods['ml_m'],
                                                                       n_folds_tune, n_jobs_cv, search_mode,
                                                                       n_iter_randomized_search)
        else:
            # one instrument: just identified
            x, z = check_X_y(x, np.ravel(self._dml_data.z),
                             force_all_finite=False)
            m_tune_res = _dml_tune(z, x, train_inds,
                                   self._learner['ml_m'], param_grids['ml_m'], scoring_methods['ml_m'],
                                   n_folds_tune, n_jobs_cv, search_mode, n_iter_randomized_search)

        r_tune_res = _dml_tune(d, x, train_inds,
                               self._learner['ml_r'], param_grids['ml_r'], scoring_methods['ml_r'],
                               n_folds_tune, n_jobs_cv, search_mode, n_iter_randomized_search)

        l_best_params = [xx.best_params_ for xx in l_tune_res]
        r_best_params = [xx.best_params_ for xx in r_tune_res]
        if self._dml_data.n_instr > 1:
            params = {'ml_l': l_best_params,
                      'ml_r': r_best_params}
            for instr_var in self._dml_data.z_cols:
                params['ml_m_' + instr_var] = [xx.best_params_ for xx in m_tune_res[instr_var]]
            tune_res = {'l_tune': l_tune_res,
                        'm_tune': m_tune_res,
                        'r_tune': r_tune_res}
        else:
            m_best_params = [xx.best_params_ for xx in m_tune_res]
            # an ML model for g is obtained for the IV-type score and callable scores
            if 'ml_g' in self._learner:
                # construct an initial theta estimate from the tuned models using the partialling out score
                l_hat = np.full_like(y, np.nan)
                m_hat = np.full_like(z, np.nan)
                r_hat = np.full_like(d, np.nan)
                for idx, (train_index, _) in enumerate(smpls):
                    l_hat[train_index] = l_tune_res[idx].predict(x[train_index, :])
                    m_hat[train_index] = m_tune_res[idx].predict(x[train_index, :])
                    r_hat[train_index] = r_tune_res[idx].predict(x[train_index, :])
                psi_a = -np.multiply(d - r_hat, z - m_hat)
                psi_b = np.multiply(z - m_hat, y - l_hat)
                theta_initial = -np.nanmean(psi_b) / np.nanmean(psi_a)
                g_tune_res = _dml_tune(y - theta_initial * d, x, train_inds,
                                       self._learner['ml_g'], param_grids['ml_g'], scoring_methods['ml_g'],
                                       n_folds_tune, n_jobs_cv, search_mode, n_iter_randomized_search)
                g_best_params = [xx.best_params_ for xx in g_tune_res]

                params = {'ml_l': l_best_params,
                          'ml_m': m_best_params,
                          'ml_r': r_best_params,
                          'ml_g': g_best_params}
                tune_res = {'l_tune': l_tune_res,
                            'm_tune': m_tune_res,
                            'r_tune': r_tune_res,
                            'g_tune': g_tune_res}
            else:
                params = {'ml_l': l_best_params,
                          'ml_m': m_best_params,
                          'ml_r': r_best_params}
                tune_res = {'l_tune': l_tune_res,
                            'm_tune': m_tune_res,
                            'r_tune': r_tune_res}

        res = {'params': params,
               'tune_res': tune_res}

        return res

    def _nuisance_tuning_partial_z(self, smpls, param_grids, scoring_methods, n_folds_tune, n_jobs_cv,
                                   search_mode, n_iter_randomized_search):
        xz, d = check_X_y(np.hstack((self._dml_data.x, self._dml_data.z)),
                          self._dml_data.d,
                          force_all_finite=False)

        if scoring_methods is None:
            scoring_methods = {'ml_r': None}

        train_inds = [train_index for (train_index, _) in smpls]
        m_tune_res = _dml_tune(d, xz, train_inds,
                               self._learner['ml_r'], param_grids['ml_r'], scoring_methods['ml_r'],
                               n_folds_tune, n_jobs_cv, search_mode, n_iter_randomized_search)

        m_best_params = [xx.best_params_ for xx in m_tune_res]

        params = {'ml_r': m_best_params}

        tune_res = {'r_tune': m_tune_res}

        res = {'params': params,
               'tune_res': tune_res}

        return res

    def _nuisance_tuning_partial_xz(self, smpls, param_grids, scoring_methods, n_folds_tune, n_jobs_cv,
                                    search_mode, n_iter_randomized_search):
        x, y = check_X_y(self._dml_data.x, self._dml_data.y,
                         force_all_finite=False)
        xz, d = check_X_y(np.hstack((self._dml_data.x, self._dml_data.z)),
                          self._dml_data.d,
                          force_all_finite=False)
        x, d = check_X_y(x, self._dml_data.d,
                         force_all_finite=False)

        if scoring_methods is None:
            scoring_methods = {'ml_l': None,
                               'ml_m': None,
                               'ml_r': None}

        train_inds = [train_index for (train_index, _) in smpls]
        l_tune_res = _dml_tune(y, x, train_inds,
                               self._learner['ml_l'], param_grids['ml_l'], scoring_methods['ml_l'],
                               n_folds_tune, n_jobs_cv, search_mode, n_iter_randomized_search)
        m_tune_res = _dml_tune(d, xz, train_inds,
                               self._learner['ml_m'], param_grids['ml_m'], scoring_methods['ml_m'],
                               n_folds_tune, n_jobs_cv, search_mode, n_iter_randomized_search)

        r_tune_res = list()
        for idx, (train_index, _) in enumerate(smpls):
            m_hat = m_tune_res[idx].predict(xz[train_index, :])
            r_tune_resampling = KFold(n_splits=n_folds_tune, shuffle=True)
            if search_mode == 'grid_search':
                r_grid_search = GridSearchCV(self._learner['ml_r'], param_grids['ml_r'],
                                             scoring=scoring_methods['ml_r'],
                                             cv=r_tune_resampling, n_jobs=n_jobs_cv)
            else:
                assert search_mode == 'randomized_search'
                r_grid_search = RandomizedSearchCV(self._learner['ml_r'], param_grids['ml_r'],
                                                   scoring=scoring_methods['ml_r'],
                                                   cv=r_tune_resampling, n_jobs=n_jobs_cv,
                                                   n_iter=n_iter_randomized_search)
            r_tune_res.append(r_grid_search.fit(x[train_index, :], m_hat))

        l_best_params = [xx.best_params_ for xx in l_tune_res]
        m_best_params = [xx.best_params_ for xx in m_tune_res]
        r_best_params = [xx.best_params_ for xx in r_tune_res]

        params = {'ml_l': l_best_params,
                  'ml_m': m_best_params,
                  'ml_r': r_best_params}

        tune_res = {'l_tune': l_tune_res,
                    'm_tune': m_tune_res,
                    'r_tune': r_tune_res}

        res = {'params': params,
               'tune_res': tune_res}

        return res<|MERGE_RESOLUTION|>--- conflicted
+++ resolved
@@ -311,21 +311,12 @@
 
     def _nuisance_est(self, smpls, n_jobs_cv, return_models=False):
         if self.partialX & (not self.partialZ):
-<<<<<<< HEAD
-            psi_elements, preds = self._nuisance_est_partial_x(smpls, n_jobs_cv)
-        elif (not self.partialX) & self.partialZ:
-            psi_elements, preds = self._nuisance_est_partial_z(smpls, n_jobs_cv)
-        else:
-            assert (self.partialX & self.partialZ)
-            psi_elements, preds = self._nuisance_est_partial_xz(smpls, n_jobs_cv)
-=======
             psi_elements, preds = self._nuisance_est_partial_x(smpls, n_jobs_cv, return_models)
         elif (not self.partialX) & self.partialZ:
             psi_elements, preds = self._nuisance_est_partial_z(smpls, n_jobs_cv, return_models)
         else:
             assert (self.partialX & self.partialZ)
             psi_elements, preds = self._nuisance_est_partial_xz(smpls, n_jobs_cv, return_models)
->>>>>>> dd0e53f1
 
         return psi_elements, preds
 
@@ -394,18 +385,6 @@
             theta_initial = -np.nanmean(psi_b) / np.nanmean(psi_a)
             # nuisance g
             g_hat = _dml_cv_predict(self._learner['ml_g'], x, y - theta_initial * d, smpls=smpls, n_jobs=n_jobs_cv,
-<<<<<<< HEAD
-                                    est_params=self._get_params('ml_g'), method=self._predict_method['ml_g'])
-            _check_finite_predictions(g_hat, self._learner['ml_g'], 'ml_g', smpls)
-
-        psi_a, psi_b = self._score_elements(y, z, d, l_hat, m_hat, r_hat, g_hat, smpls)
-        psi_elements = {'psi_a': psi_a,
-                        'psi_b': psi_b}
-        preds = {'ml_l': l_hat,
-                 'ml_m': m_hat,
-                 'ml_r': r_hat,
-                 'ml_g': g_hat}
-=======
                                     est_params=self._get_params('ml_g'), method=self._predict_method['ml_g'],
                                     return_models=return_models)
             _check_finite_predictions(g_hat['preds'], self._learner['ml_g'], 'ml_g', smpls)
@@ -424,7 +403,6 @@
                             'ml_r': r_hat['models'],
                             'ml_g': g_hat['models']}
                  }
->>>>>>> dd0e53f1
 
         return psi_elements, preds
 
@@ -490,12 +468,8 @@
 
         psi_elements = {'psi_a': psi_a,
                         'psi_b': psi_b}
-<<<<<<< HEAD
-        preds = {'ml_r': r_hat}
-=======
         preds = {'predictions': {'ml_r': r_hat['preds']},
                  'models': {'ml_r': r_hat['models']}}
->>>>>>> dd0e53f1
 
         return psi_elements, preds
 
@@ -540,11 +514,6 @@
 
         psi_elements = {'psi_a': psi_a,
                         'psi_b': psi_b}
-<<<<<<< HEAD
-        preds = {'ml_l': l_hat,
-                 'ml_m': m_hat,
-                 'ml_r': m_hat_tilde}
-=======
         preds = {'predictions': {'ml_l': l_hat['preds'],
                                  'ml_m': m_hat['preds'],
                                  'ml_r': m_hat_tilde['preds']},
@@ -552,7 +521,6 @@
                             'ml_m': m_hat['models'],
                             'ml_r': m_hat_tilde['models']}
                  }
->>>>>>> dd0e53f1
 
         return psi_elements, preds
 
