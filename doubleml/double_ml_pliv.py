--- conflicted
+++ resolved
@@ -9,12 +9,8 @@
 from functools import wraps
 
 from .double_ml import DoubleML
-<<<<<<< HEAD
 from .double_ml_data import DoubleMLData
-from ._double_ml_score_mixins import LinearScoreMixin
-=======
 from .double_ml_score_mixins import LinearScoreMixin
->>>>>>> 15cdfec2
 from ._utils import _dml_cv_predict, _dml_tune, _check_finite_predictions
 
 
