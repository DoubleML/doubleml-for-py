--- conflicted
+++ resolved
@@ -3,11 +3,8 @@
 from sklearn.utils.multiclass import type_of_target
 
 from .double_ml import DoubleML
-<<<<<<< HEAD
+from .double_ml_data import DoubleMLData
 from .double_ml_score_mixins import LinearScoreMixin
-=======
-from .double_ml_data import DoubleMLData
->>>>>>> 0dd61d86
 from ._utils import _dml_cv_predict, _get_cond_smpls, _dml_tune, _check_finite_predictions
 
 
@@ -288,25 +285,14 @@
                                      est_params=self._get_params('ml_r1'), method=self._predict_method['ml_r'],
                                      return_models=return_models)
         else:
-<<<<<<< HEAD
-            r_hat1 = np.ones_like(d)
-        _check_finite_predictions(r_hat1, self._learner['ml_r'], 'ml_r', smpls)
-
-        psi_a, psi_b = self._score_elements(y, z, d, g_hat0, g_hat1, m_hat, r_hat0, r_hat1, smpls)
-        psi_elements = {'psi_a': psi_a,
-                        'psi_b': psi_b}
-        preds = {'ml_g0': g_hat0,
-                 'ml_g1': g_hat1,
-                 'ml_m': m_hat,
-                 'ml_r0': r_hat0,
-                 'ml_r1': r_hat1}
-=======
             r_hat1 = {'preds': np.ones_like(d), 'models': None}
         _check_finite_predictions(r_hat1['preds'], self._learner['ml_r'], 'ml_r', smpls)
 
         psi_a, psi_b = self._score_elements(y, z, d,
                                             g_hat0['preds'], g_hat1['preds'], m_hat['preds'],
                                             r_hat0['preds'], r_hat1['preds'], smpls)
+        psi_elements = {'psi_a': psi_a,
+                        'psi_b': psi_b}
         preds = {'predictions': {'ml_g0': g_hat0['preds'],
                                  'ml_g1': g_hat1['preds'],
                                  'ml_m': m_hat['preds'],
@@ -318,7 +304,6 @@
                             'ml_r0': r_hat0['models'],
                             'ml_r1': r_hat1['models']}
                  }
->>>>>>> 0dd61d86
 
         return psi_elements, preds
 
