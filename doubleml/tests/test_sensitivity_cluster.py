import math

import numpy as np
import pytest
from sklearn.linear_model import LinearRegression

import doubleml as dml
from doubleml.datasets import make_pliv_multiway_cluster_CKMS2021

from ._utils_doubleml_sensitivity_manual import doubleml_sensitivity_benchmark_manual

np.random.seed(1234)
# Set the simulation parameters
N = 25  # number of observations (first dimension)
M = 25  # number of observations (second dimension)
dim_x = 10  # dimension of x


(x, y, d, cluster_vars, z) = make_pliv_multiway_cluster_CKMS2021(N, M, dim_x, return_type="array")
<<<<<<< HEAD
obj_dml_cluster_data = dml.DoubleMLClusterData.from_arrays(x, y, d, cluster_vars)
=======
obj_dml_cluster_data = dml.DoubleMLData.from_arrays(x, y, d, cluster_vars=cluster_vars, is_cluster_data=True)
>>>>>>> 0428bb00

(x, y, d, cluster_vars, z) = make_pliv_multiway_cluster_CKMS2021(
    N,
    M,
    dim_x,
    omega_X=np.array([0.25, 0]),
    omega_epsilon=np.array([0.25, 0]),
    omega_v=np.array([0.25, 0]),
    omega_V=np.array([0.25, 0]),
    return_type="array",
)
<<<<<<< HEAD
obj_dml_oneway_cluster_data = dml.DoubleMLClusterData.from_arrays(x, y, d, cluster_vars)
=======
obj_dml_oneway_cluster_data = dml.DoubleMLData.from_arrays(x, y, d, cluster_vars=cluster_vars, is_cluster_data=True)
>>>>>>> 0428bb00
# only the first cluster variable is relevant with the weight setting above
obj_dml_oneway_cluster_data.cluster_cols = "cluster_var1"


@pytest.fixture(scope="module", params=["IV-type", "partialling out"])
def score(request):
    return request.param


@pytest.fixture(scope="module")
def dml_plr_multiway_cluster_sensitivity_rho0(score):
    n_folds = 3
    cf_y = 0.03
    cf_d = 0.04
    level = 0.95

    # Set machine learning methods for l, m & r
    ml_l = LinearRegression()
    ml_m = LinearRegression()
    ml_g = LinearRegression()

    np.random.seed(3141)
    if score == "partialling out":
        dml_plr_obj = dml.DoubleMLPLR(obj_dml_cluster_data, ml_l, ml_m, n_folds=n_folds, score=score)
    else:
        assert score == "IV-type"
        dml_plr_obj = dml.DoubleMLPLR(obj_dml_cluster_data, ml_l, ml_m, ml_g, n_folds=n_folds, score=score)

    dml_plr_obj.fit()
    dml_plr_obj.sensitivity_analysis(cf_y=cf_y, cf_d=cf_d, rho=0.0, level=level, null_hypothesis=0.0)
    benchmark = dml_plr_obj.sensitivity_benchmark(benchmarking_set=["X1"])
    benchmark_manual = doubleml_sensitivity_benchmark_manual(dml_obj=dml_plr_obj, benchmarking_set=["X1"])
    res_dict = {
        "coef": dml_plr_obj.coef,
        "se": dml_plr_obj.se,
        "sensitivity_params": dml_plr_obj.sensitivity_params,
        "benchmark": benchmark,
        "benchmark_manual": benchmark_manual,
    }

    return res_dict


@pytest.mark.ci
def test_dml_plr_multiway_cluster_sensitivity_coef(dml_plr_multiway_cluster_sensitivity_rho0):
    assert math.isclose(
        dml_plr_multiway_cluster_sensitivity_rho0["coef"][0],
        dml_plr_multiway_cluster_sensitivity_rho0["sensitivity_params"]["theta"]["lower"][0],
        rel_tol=1e-9,
        abs_tol=1e-4,
    )
    assert math.isclose(
        dml_plr_multiway_cluster_sensitivity_rho0["coef"][0],
        dml_plr_multiway_cluster_sensitivity_rho0["sensitivity_params"]["theta"]["upper"][0],
        rel_tol=1e-9,
        abs_tol=1e-4,
    )


@pytest.mark.ci
def test_dml_sensitivity_benchmark(dml_plr_multiway_cluster_sensitivity_rho0):
    expected_columns = ["cf_y", "cf_d", "rho", "delta_theta"]
    assert all(dml_plr_multiway_cluster_sensitivity_rho0["benchmark"].columns == expected_columns)
    assert all(dml_plr_multiway_cluster_sensitivity_rho0["benchmark"].index == ["d"])
    assert dml_plr_multiway_cluster_sensitivity_rho0["benchmark"].equals(
        dml_plr_multiway_cluster_sensitivity_rho0["benchmark_manual"]
    )


@pytest.fixture(scope="module")
def dml_plr_multiway_cluster_sensitivity_rho0_se():
    n_folds = 3
    cf_y = 0.03
    cf_d = 0.04
    level = 0.95

    # Set machine learning methods for l, m & r
    ml_l = LinearRegression()
    ml_m = LinearRegression()

    np.random.seed(3141)
    dml_plr_obj = dml.DoubleMLPLR(obj_dml_cluster_data, ml_l, ml_m, n_folds=n_folds, score="partialling out")

    dml_plr_obj.fit()
    dml_plr_obj.sensitivity_analysis(cf_y=cf_y, cf_d=cf_d, rho=0.0, level=level, null_hypothesis=0.0)

    res_dict = {"coef": dml_plr_obj.coef, "se": dml_plr_obj.se, "sensitivity_params": dml_plr_obj.sensitivity_params}

    return res_dict


# only valid for 'partialling out '; This might have slightly less precision in the calculations
@pytest.mark.ci
def test_dml_pliv_multiway_cluster_sensitivity_se(dml_plr_multiway_cluster_sensitivity_rho0_se):
    assert math.isclose(
        dml_plr_multiway_cluster_sensitivity_rho0_se["se"][0],
        dml_plr_multiway_cluster_sensitivity_rho0_se["sensitivity_params"]["se"]["lower"][0],
        rel_tol=1e-9,
        abs_tol=1e-3,
    )
    assert math.isclose(
        dml_plr_multiway_cluster_sensitivity_rho0_se["se"][0],
        dml_plr_multiway_cluster_sensitivity_rho0_se["sensitivity_params"]["se"]["upper"][0],
        rel_tol=1e-9,
        abs_tol=1e-3,
    )<|MERGE_RESOLUTION|>--- conflicted
+++ resolved
@@ -17,11 +17,7 @@
 
 
 (x, y, d, cluster_vars, z) = make_pliv_multiway_cluster_CKMS2021(N, M, dim_x, return_type="array")
-<<<<<<< HEAD
-obj_dml_cluster_data = dml.DoubleMLClusterData.from_arrays(x, y, d, cluster_vars)
-=======
 obj_dml_cluster_data = dml.DoubleMLData.from_arrays(x, y, d, cluster_vars=cluster_vars, is_cluster_data=True)
->>>>>>> 0428bb00
 
 (x, y, d, cluster_vars, z) = make_pliv_multiway_cluster_CKMS2021(
     N,
@@ -33,11 +29,7 @@
     omega_V=np.array([0.25, 0]),
     return_type="array",
 )
-<<<<<<< HEAD
-obj_dml_oneway_cluster_data = dml.DoubleMLClusterData.from_arrays(x, y, d, cluster_vars)
-=======
 obj_dml_oneway_cluster_data = dml.DoubleMLData.from_arrays(x, y, d, cluster_vars=cluster_vars, is_cluster_data=True)
->>>>>>> 0428bb00
 # only the first cluster variable is relevant with the weight setting above
 obj_dml_oneway_cluster_data.cluster_cols = "cluster_var1"
 
