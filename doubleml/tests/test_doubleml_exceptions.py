import pytest
import pandas as pd
import numpy as np

from doubleml import DoubleMLPLR, DoubleMLIRM, DoubleMLIIVM, DoubleMLPLIV, DoubleMLData, DoubleMLClusterData, \
    DoubleMLPartialCorr, DoubleMLPartialCopula
from doubleml.datasets import make_plr_CCDDHNR2018, make_irm_data, make_pliv_CHS2015, make_iivm_data, \
<<<<<<< HEAD
    make_pliv_multiway_cluster_CKMS2021, make_partial_copula_additive_approx_sparse
=======
    make_pliv_multiway_cluster_CKMS2021
>>>>>>> dd0e53f1
from doubleml.double_ml_data import DoubleMLBaseData

from sklearn.linear_model import Lasso, LogisticRegression
from sklearn.base import BaseEstimator

np.random.seed(3141)
dml_data = make_plr_CCDDHNR2018(n_obs=50)
ml_l = Lasso()
ml_m = Lasso()
ml_g = Lasso()
ml_r = Lasso()
dml_plr = DoubleMLPLR(dml_data, ml_l, ml_m)
dml_plr_iv_type = DoubleMLPLR(dml_data, ml_l, ml_m, ml_g, score='IV-type')

dml_data_pliv = make_pliv_CHS2015(n_obs=50, dim_z=1)
dml_pliv = DoubleMLPLIV(dml_data_pliv, ml_l, ml_m, ml_r)

dml_data_irm = make_irm_data(n_obs=50)
dml_data_iivm = make_iivm_data(n_obs=50)
dml_cluster_data_pliv = make_pliv_multiway_cluster_CKMS2021(N=10, M=10)
(x, y, d, z) = make_iivm_data(n_obs=50, return_type="array")
y[y > 0] = 1
y[y < 0] = 0
dml_data_irm_binary_outcome = DoubleMLData.from_arrays(x, y, d)
dml_data_iivm_binary_outcome = DoubleMLData.from_arrays(x, y, d, z)
dml_data_partial_dep = make_partial_copula_additive_approx_sparse(n_obs=50, copula_family='Gumbel', theta=3.)


class DummyDataClass(DoubleMLBaseData):
    def __init__(self,
                 data):
        DoubleMLBaseData.__init__(self, data)

    @property
    def n_coefs(self):
        return 1


class DummyDataClass(DoubleMLBaseData):
    def __init__(self,
                 data):
        DoubleMLBaseData.__init__(self, data)

    @property
    def n_coefs(self):
        return 1


@pytest.mark.ci
def test_doubleml_exception_data():
<<<<<<< HEAD
    msg = 'The data must be of DoubleMLData or DoubleMLClusterData or DoubleMLPartialDependenceData type.'
=======
    msg = 'The data must be of DoubleMLData or DoubleMLClusterData type.'
>>>>>>> dd0e53f1
    with pytest.raises(TypeError, match=msg):
        _ = DoubleMLPLR(pd.DataFrame(), ml_l, ml_m)
    with pytest.raises(TypeError, match=msg):
        _ = DoubleMLPartialCopula(pd.DataFrame(), 'Clayton', ml_l, ml_m)

    msg = 'The data must be of DoubleMLData type.'
    with pytest.raises(TypeError, match=msg):
        _ = DoubleMLPLR(DummyDataClass(pd.DataFrame(np.zeros((100, 10)))), ml_g, ml_m)
    with pytest.raises(TypeError, match=msg):
        _ = DoubleMLPLR(DummyDataClass(pd.DataFrame(np.zeros((100, 10)))), ml_g, ml_m)
    with pytest.raises(TypeError, match=msg):
        _ = DoubleMLPLR(DummyDataClass(pd.DataFrame(np.zeros((100, 10)))), ml_g, ml_m)
    with pytest.raises(TypeError, match=msg):
        _ = DoubleMLIIVM(DummyDataClass(pd.DataFrame(np.zeros((100, 10)))),
                         Lasso(), LogisticRegression(), LogisticRegression())

    msg = 'The data must be of DoubleMLPartialDependenceData type.'
    with pytest.raises(TypeError, match=msg):
        _ = DoubleMLPartialCorr(DummyDataClass(pd.DataFrame(np.zeros((100, 10)))), ml_g, ml_m)
    with pytest.raises(TypeError, match=msg):
        _ = DoubleMLPartialCopula(DummyDataClass(pd.DataFrame(np.zeros((100, 10)))), 'Clayton', ml_g, ml_m)

    msg = 'The data must be of DoubleMLData type.'
    with pytest.raises(TypeError, match=msg):
        _ = DoubleMLPLR(DummyDataClass(pd.DataFrame(np.zeros((100, 10)))), ml_g, ml_m)
    with pytest.raises(TypeError, match=msg):
        _ = DoubleMLPLR(DummyDataClass(pd.DataFrame(np.zeros((100, 10)))), ml_g, ml_m)
    with pytest.raises(TypeError, match=msg):
        _ = DoubleMLPLR(DummyDataClass(pd.DataFrame(np.zeros((100, 10)))), ml_g, ml_m)
    with pytest.raises(TypeError, match=msg):
        _ = DoubleMLIIVM(DummyDataClass(pd.DataFrame(np.zeros((100, 10)))),
                         Lasso(), LogisticRegression(), LogisticRegression())

    # PLR with IV
    msg = (r'Incompatible data. Z1 have been set as instrumental variable\(s\). '
           'To fit a partially linear IV regression model use DoubleMLPLIV instead of DoubleMLPLR.')
    with pytest.raises(ValueError, match=msg):
        _ = DoubleMLPLR(dml_data_pliv, ml_l, ml_m)

    # PLIV without IV
    msg = ('Incompatible data. '
           'At least one variable must be set as instrumental variable. '
           r'To fit a partially linear regression model without instrumental variable\(s\) '
           'use DoubleMLPLR instead of DoubleMLPLIV.')
    with pytest.raises(ValueError, match=msg):
        _ = DoubleMLPLIV(dml_data, Lasso(), Lasso(), Lasso())

    # IRM with IV
    msg = (r'Incompatible data. z have been set as instrumental variable\(s\). '
           'To fit an interactive IV regression model use DoubleMLIIVM instead of DoubleMLIRM.')
    with pytest.raises(ValueError, match=msg):
        _ = DoubleMLIRM(dml_data_iivm, Lasso(), LogisticRegression())
    msg = ('Incompatible data. To fit an IRM model with DML exactly one binary variable with values 0 and 1 '
           'needs to be specified as treatment variable.')
    df_irm = dml_data_irm.data.copy()
    df_irm['d'] = df_irm['d'] * 2
    with pytest.raises(ValueError, match=msg):
        # non-binary D for IRM
        _ = DoubleMLIRM(DoubleMLData(df_irm, 'y', 'd'),
                        Lasso(), LogisticRegression())
    df_irm = dml_data_irm.data.copy()
    with pytest.raises(ValueError, match=msg):
        # multiple D for IRM
        _ = DoubleMLIRM(DoubleMLData(df_irm, 'y', ['d', 'X1']),
                        Lasso(), LogisticRegression())

    msg = ('Incompatible data. To fit an IIVM model with DML exactly one binary variable with values 0 and 1 '
           'needs to be specified as treatment variable.')
    df_iivm = dml_data_iivm.data.copy()
    df_iivm['d'] = df_iivm['d'] * 2
    with pytest.raises(ValueError, match=msg):
        # non-binary D for IIVM
        _ = DoubleMLIIVM(DoubleMLData(df_iivm, 'y', 'd', z_cols='z'),
                         Lasso(), LogisticRegression(), LogisticRegression())
    df_iivm = dml_data_iivm.data.copy()
    with pytest.raises(ValueError, match=msg):
        # multiple D for IIVM
        _ = DoubleMLIIVM(DoubleMLData(df_iivm, 'y', ['d', 'X1'], z_cols='z'),
                         Lasso(), LogisticRegression(), LogisticRegression())

    msg = ('Incompatible data. To fit an IIVM model with DML exactly one binary variable with values 0 and 1 '
           'needs to be specified as instrumental variable.')
    with pytest.raises(ValueError, match=msg):
        # IIVM without IV
        _ = DoubleMLIIVM(dml_data_irm,
                         Lasso(), LogisticRegression(), LogisticRegression())
    df_iivm = dml_data_iivm.data.copy()
    df_iivm['z'] = df_iivm['z'] * 2
    with pytest.raises(ValueError, match=msg):
        # non-binary Z for IIVM
        _ = DoubleMLIIVM(DoubleMLData(df_iivm, 'y', 'd', z_cols='z'),
                         Lasso(), LogisticRegression(), LogisticRegression())
    df_iivm = dml_data_iivm.data.copy()
    with pytest.raises(ValueError, match=msg):
        # multiple Z for IIVM
        _ = DoubleMLIIVM(DoubleMLData(df_iivm, 'y', 'd', z_cols=['z', 'X1']),
                         Lasso(), LogisticRegression(), LogisticRegression())


@pytest.mark.ci
def test_doubleml_exception_scores():
    msg = 'Invalid score IV. Valid score IV-type or partialling out.'
    with pytest.raises(ValueError, match=msg):
        _ = DoubleMLPLR(dml_data, ml_l, ml_m, score='IV')
    msg = 'score should be either a string or a callable. 0 was passed.'
    with pytest.raises(TypeError, match=msg):
        _ = DoubleMLPLR(dml_data, ml_l, ml_m, score=0)

    msg = 'Invalid score IV. Valid score ATE or ATTE.'
    with pytest.raises(ValueError, match=msg):
        _ = DoubleMLIRM(dml_data_irm, Lasso(), LogisticRegression(), score='IV')
    msg = 'score should be either a string or a callable. 0 was passed.'
    with pytest.raises(TypeError, match=msg):
        _ = DoubleMLIRM(dml_data_irm, Lasso(), LogisticRegression(), score=0)

    msg = 'Invalid score ATE. Valid score LATE.'
    with pytest.raises(ValueError, match=msg):
        _ = DoubleMLIIVM(dml_data_iivm, Lasso(), LogisticRegression(), LogisticRegression(), score='ATE')
    msg = 'score should be either a string or a callable. 0 was passed.'
    with pytest.raises(TypeError, match=msg):
        _ = DoubleMLIIVM(dml_data_iivm, Lasso(), LogisticRegression(), LogisticRegression(), score=0)

    msg = 'Invalid score IV. Valid score partialling out.'
    with pytest.raises(ValueError, match=msg):
        _ = DoubleMLPLIV(dml_data_pliv, Lasso(), Lasso(), Lasso(), score='IV')
    msg = 'score should be either a string or a callable. 0 was passed.'
    with pytest.raises(TypeError, match=msg):
        _ = DoubleMLPLIV(dml_data_pliv, Lasso(), Lasso(), Lasso(), score=0)

    msg = 'Invalid score correlation. Valid score corr or orthogonal.'
    with pytest.raises(ValueError, match=msg):
        _ = DoubleMLPartialCorr(dml_data_partial_dep, Lasso(), Lasso(), score='correlation')
    msg = 'Invalid score 0. Valid score corr or orthogonal.'
    with pytest.raises(ValueError, match=msg):
        _ = DoubleMLPartialCorr(dml_data_partial_dep, Lasso(), Lasso(), score=0)

    msg = 'Invalid score like. Valid score likelihood or orthogonal.'
    with pytest.raises(ValueError, match=msg):
        _ = DoubleMLPartialCopula(dml_data_partial_dep, 'Gumbel', Lasso(), Lasso(), score='like')
    msg = 'Invalid score 0. Valid score likelihood or orthogonal.'
    with pytest.raises(ValueError, match=msg):
        _ = DoubleMLPartialCopula(dml_data_partial_dep, 'Gumbel', Lasso(), Lasso(), score=0)


@pytest.mark.ci
def test_doubleml_partial_copula_exception_cop_family():
    msg = 'Invalid copula family normal. Valid copula families Clayton or Gaussian or Frank or Gumbel.'
    with pytest.raises(ValueError, match=msg):
        _ = DoubleMLPartialCopula(dml_data_partial_dep, copula_family='normal',
                                  ml_g=Lasso(), ml_m=Lasso())
    msg = 'Invalid copula family 0. Valid copula families Clayton or Gaussian or Frank or Gumbel.'
    with pytest.raises(ValueError, match=msg):
        _ = DoubleMLPartialCopula(dml_data_partial_dep, copula_family=0,
                                  ml_g=Lasso(), ml_m=Lasso())


@pytest.mark.ci
def test_doubleml_exception_trimming_rule():
    msg = 'Invalid trimming_rule discard. Valid trimming_rule truncate.'
    with pytest.raises(ValueError, match=msg):
        _ = DoubleMLIRM(dml_data_irm, Lasso(), LogisticRegression(), trimming_rule='discard')
    with pytest.raises(ValueError, match=msg):
        _ = DoubleMLIIVM(dml_data_iivm, Lasso(), LogisticRegression(), LogisticRegression(), trimming_rule='discard')


@pytest.mark.ci
def test_doubleml_exception_subgroups():
    msg = 'Invalid subgroups True. subgroups must be of type dictionary.'
    with pytest.raises(TypeError, match=msg):
        _ = DoubleMLIIVM(dml_data_iivm, Lasso(), LogisticRegression(), LogisticRegression(),
                         subgroups=True)
    msg = "Invalid subgroups {'abs': True}. subgroups must be a dictionary with keys always_takers and never_takers."
    with pytest.raises(ValueError, match=msg):
        _ = DoubleMLIIVM(dml_data_iivm, Lasso(), LogisticRegression(), LogisticRegression(),
                         subgroups={'abs': True})
    msg = ("Invalid subgroups {'always_takers': True, 'never_takers': False, 'abs': 5}. "
           "subgroups must be a dictionary with keys always_takers and never_takers.")
    with pytest.raises(ValueError, match=msg):
        _ = DoubleMLIIVM(dml_data_iivm, Lasso(), LogisticRegression(), LogisticRegression(),
                         subgroups={'always_takers': True, 'never_takers': False, 'abs': 5})
    msg = ("Invalid subgroups {'always_takers': True}. "
           "subgroups must be a dictionary with keys always_takers and never_takers.")
    with pytest.raises(ValueError, match=msg):
        _ = DoubleMLIIVM(dml_data_iivm, Lasso(), LogisticRegression(), LogisticRegression(),
                         subgroups={'always_takers': True})
    msg = r"subgroups\['always_takers'\] must be True or False. Got 5."
    with pytest.raises(TypeError, match=msg):
        _ = DoubleMLIIVM(dml_data_iivm, Lasso(), LogisticRegression(), LogisticRegression(),
                         subgroups={'always_takers': 5, 'never_takers': False})
    msg = r"subgroups\['never_takers'\] must be True or False. Got 5."
    with pytest.raises(TypeError, match=msg):
        _ = DoubleMLIIVM(dml_data_iivm, Lasso(), LogisticRegression(), LogisticRegression(),
                         subgroups={'always_takers': True, 'never_takers': 5})


@pytest.mark.ci
def test_doubleml_exception_resampling():
    msg = "The number of folds must be of int type. 1.5 of type <class 'float'> was passed."
    with pytest.raises(TypeError, match=msg):
        _ = DoubleMLPLR(dml_data, ml_l, ml_m, n_folds=1.5)
    msg = ('The number of repetitions for the sample splitting must be of int type. '
           "1.5 of type <class 'float'> was passed.")
    with pytest.raises(TypeError, match=msg):
        _ = DoubleMLPLR(dml_data, ml_l, ml_m, n_rep=1.5)
    msg = 'The number of folds must be positive. 0 was passed.'
    with pytest.raises(ValueError, match=msg):
        _ = DoubleMLPLR(dml_data, ml_l, ml_m, n_folds=0)
    msg = 'The number of repetitions for the sample splitting must be positive. 0 was passed.'
    with pytest.raises(ValueError, match=msg):
        _ = DoubleMLPLR(dml_data, ml_l, ml_m, n_rep=0)
    msg = 'apply_cross_fitting must be True or False. Got 1.'
    with pytest.raises(TypeError, match=msg):
        _ = DoubleMLPLR(dml_data, ml_l, ml_m, apply_cross_fitting=1)
    msg = 'draw_sample_splitting must be True or False. Got true.'
    with pytest.raises(TypeError, match=msg):
        _ = DoubleMLPLR(dml_data, ml_l, ml_m, draw_sample_splitting='true')


@pytest.mark.ci
def test_doubleml_exception_dml_procedure():
    msg = 'dml_procedure must be "dml1" or "dml2". Got 1.'
    with pytest.raises(ValueError, match=msg):
        _ = DoubleMLPLR(dml_data, ml_l, ml_m, dml_procedure='1')
    msg = 'dml_procedure must be "dml1" or "dml2". Got dml.'
    with pytest.raises(ValueError, match=msg):
        _ = DoubleMLPLR(dml_data, ml_l, ml_m, dml_procedure='dml')


@pytest.mark.ci
def test_doubleml_warning_crossfitting_onefold():
    msg = 'apply_cross_fitting is set to False. Cross-fitting is not supported for n_folds = 1.'
    with pytest.warns(UserWarning, match=msg):
        _ = DoubleMLPLR(dml_data, ml_l, ml_m, apply_cross_fitting=True, n_folds=1)


@pytest.mark.ci
def test_doubleml_exception_no_cross_fit():
    msg = 'Estimation without cross-fitting not supported for n_folds > 2.'
    with pytest.raises(AssertionError, match=msg):
        _ = DoubleMLPLR(dml_data, ml_l, ml_m, apply_cross_fitting=False)


@pytest.mark.ci
def test_doubleml_exception_get_params():
    msg = 'Invalid nuisance learner ml_r. Valid nuisance learner ml_l or ml_m.'
    with pytest.raises(ValueError, match=msg):
        dml_plr.get_params('ml_r')
    msg = 'Invalid nuisance learner ml_g. Valid nuisance learner ml_l or ml_m.'
    with pytest.raises(ValueError, match=msg):
        dml_plr.get_params('ml_g')
    msg = 'Invalid nuisance learner ml_r. Valid nuisance learner ml_l or ml_m or ml_g.'
    with pytest.raises(ValueError, match=msg):
        dml_plr_iv_type.get_params('ml_r')


@pytest.mark.ci
def test_doubleml_exception_smpls():
    msg = ('Sample splitting not specified. '
           r'Either draw samples via .draw_sample splitting\(\) or set external samples via .set_sample_splitting\(\).')
    dml_plr_no_smpls = DoubleMLPLR(dml_data, ml_l, ml_m, draw_sample_splitting=False)
    with pytest.raises(ValueError, match=msg):
        _ = dml_plr_no_smpls.smpls
    msg = 'Sample splitting not specified. Draw samples via .draw_sample splitting().'
    dml_pliv_cluster_no_smpls = DoubleMLPLIV(dml_cluster_data_pliv, ml_l, ml_m, ml_r, draw_sample_splitting=False)
    with pytest.raises(ValueError, match=msg):
        _ = dml_pliv_cluster_no_smpls.smpls_cluster
    with pytest.raises(ValueError, match=msg):
        _ = dml_pliv_cluster_no_smpls.smpls


@pytest.mark.ci
def test_doubleml_exception_fit():
    msg = "The number of CPUs used to fit the learners must be of int type. 5 of type <class 'str'> was passed."
    with pytest.raises(TypeError, match=msg):
        dml_plr.fit(n_jobs_cv='5')
    msg = 'store_predictions must be True or False. Got 1.'
    with pytest.raises(TypeError, match=msg):
        dml_plr.fit(store_predictions=1)
    msg = 'store_models must be True or False. Got 1.'
    with pytest.raises(TypeError, match=msg):
        dml_plr.fit(store_models=1)


@pytest.mark.ci
def test_doubleml_exception_bootstrap():
    dml_plr_boot = DoubleMLPLR(dml_data, ml_l, ml_m)
    msg = r'Apply fit\(\) before bootstrap\(\).'
    with pytest.raises(ValueError, match=msg):
        dml_plr_boot.bootstrap()

    dml_plr_boot.fit()
    msg = 'Method must be "Bayes", "normal" or "wild". Got Gaussian.'
    with pytest.raises(ValueError, match=msg):
        dml_plr_boot.bootstrap(method='Gaussian')
    msg = "The number of bootstrap replications must be of int type. 500 of type <class 'str'> was passed."
    with pytest.raises(TypeError, match=msg):
        dml_plr_boot.bootstrap(n_rep_boot='500')
    msg = 'The number of bootstrap replications must be positive. 0 was passed.'
    with pytest.raises(ValueError, match=msg):
        dml_plr_boot.bootstrap(n_rep_boot=0)


@pytest.mark.ci
def test_doubleml_exception_confint():
    dml_plr_confint = DoubleMLPLR(dml_data, ml_l, ml_m)

    msg = 'joint must be True or False. Got 1.'
    with pytest.raises(TypeError, match=msg):
        dml_plr_confint.confint(joint=1)
    msg = "The confidence level must be of float type. 5% of type <class 'str'> was passed."
    with pytest.raises(TypeError, match=msg):
        dml_plr_confint.confint(level='5%')
    msg = r'The confidence level must be in \(0,1\). 0.0 was passed.'
    with pytest.raises(ValueError, match=msg):
        dml_plr_confint.confint(level=0.)

    msg = r'Apply fit\(\) before confint\(\).'
    with pytest.raises(ValueError, match=msg):
        dml_plr_confint.confint()
    msg = r'Apply fit\(\) & bootstrap\(\) before confint\(joint=True\).'
    with pytest.raises(ValueError, match=msg):
        dml_plr_confint.confint(joint=True)
    dml_plr_confint.fit()  # error message should still appear till bootstrap was applied as well
    with pytest.raises(ValueError, match=msg):
        dml_plr_confint.confint(joint=True)
    dml_plr_confint.bootstrap()
    df_ci = dml_plr_confint.confint(joint=True)
    assert isinstance(df_ci, pd.DataFrame)


@pytest.mark.ci
def test_doubleml_exception_p_adjust():
    dml_plr_p_adjust = DoubleMLPLR(dml_data, ml_l, ml_m)

    msg = r'Apply fit\(\) before p_adjust\(\).'
    with pytest.raises(ValueError, match=msg):
        dml_plr_p_adjust.p_adjust()
    dml_plr_p_adjust.fit()
    msg = r'Apply fit\(\) & bootstrap\(\) before p_adjust'
    with pytest.raises(ValueError, match=msg):
        dml_plr_p_adjust.p_adjust(method='romano-wolf')
    dml_plr_p_adjust.bootstrap()
    p_val = dml_plr_p_adjust.p_adjust(method='romano-wolf')
    assert isinstance(p_val, pd.DataFrame)

    msg = "The p_adjust method must be of str type. 0.05 of type <class 'float'> was passed."
    with pytest.raises(TypeError, match=msg):
        dml_plr_p_adjust.p_adjust(method=0.05)


@pytest.mark.ci
def test_doubleml_exception_tune():
    msg = r'Invalid param_grids \[0.05, 0.5\]. param_grids must be a dictionary with keys ml_l and ml_m'
    with pytest.raises(ValueError, match=msg):
        dml_plr.tune([0.05, 0.5])
    msg = (r"Invalid param_grids {'ml_r': {'alpha': \[0.05, 0.5\]}}. "
           "param_grids must be a dictionary with keys ml_l and ml_m.")
    with pytest.raises(ValueError, match=msg):
        dml_plr.tune({'ml_r': {'alpha': [0.05, 0.5]}})

    msg = r'Invalid param_grids \[0.05, 0.5\]. param_grids must be a dictionary with keys ml_l and ml_m and ml_g'
    with pytest.raises(ValueError, match=msg):
        dml_plr_iv_type.tune([0.05, 0.5])
    msg = (r"Invalid param_grids {'ml_g': {'alpha': \[0.05, 0.5\]}, 'ml_m': {'alpha': \[0.05, 0.5\]}}. "
           "param_grids must be a dictionary with keys ml_l and ml_m and ml_g.")
    with pytest.raises(ValueError, match=msg):
        dml_plr_iv_type.tune({'ml_g': {'alpha': [0.05, 0.5]},
                              'ml_m': {'alpha': [0.05, 0.5]}})

    msg = 'Learner ml_g was renamed to ml_l. '
    with pytest.warns(DeprecationWarning, match=msg):
        dml_plr.tune({'ml_g': {'alpha': [0.05, 0.5]},
                      'ml_m': {'alpha': [0.05, 0.5]}})
    with pytest.warns(DeprecationWarning, match=msg):
        dml_plr.tune({'ml_l': {'alpha': [0.05, 0.5]},
                      'ml_m': {'alpha': [0.05, 0.5]}},
                     scoring_methods={'ml_g': 'explained_variance',
                                      'ml_m': 'explained_variance'})

    msg = 'Learner ml_g was renamed to ml_l. '
    with pytest.warns(DeprecationWarning, match=msg):
        dml_pliv.tune({'ml_g': {'alpha': [0.05, 0.5]},
                       'ml_m': {'alpha': [0.05, 0.5]},
                       'ml_r': {'alpha': [0.05, 0.5]}})
    with pytest.warns(DeprecationWarning, match=msg):
        dml_pliv.tune({'ml_l': {'alpha': [0.05, 0.5]},
                       'ml_m': {'alpha': [0.05, 0.5]},
                       'ml_r': {'alpha': [0.05, 0.5]}},
                      scoring_methods={'ml_g': 'explained_variance',
                                       'ml_m': 'explained_variance',
                                       'ml_r': 'explained_variance'})

    param_grids = {'ml_l': {'alpha': [0.05, 0.5]}, 'ml_m': {'alpha': [0.05, 0.5]}}
    msg = ('Invalid scoring_methods neg_mean_absolute_error. '
           'scoring_methods must be a dictionary. '
           'Valid keys are ml_l and ml_m.')
    with pytest.raises(ValueError, match=msg):
        dml_plr.tune(param_grids, scoring_methods='neg_mean_absolute_error')

    msg = 'tune_on_folds must be True or False. Got 1.'
    with pytest.raises(TypeError, match=msg):
        dml_plr.tune(param_grids, tune_on_folds=1)

    msg = 'The number of folds used for tuning must be at least two. 1 was passed.'
    with pytest.raises(ValueError, match=msg):
        dml_plr.tune(param_grids, n_folds_tune=1)
    msg = "The number of folds used for tuning must be of int type. 1.0 of type <class 'float'> was passed."
    with pytest.raises(TypeError, match=msg):
        dml_plr.tune(param_grids, n_folds_tune=1.)

    msg = 'search_mode must be "grid_search" or "randomized_search". Got gridsearch.'
    with pytest.raises(ValueError, match=msg):
        dml_plr.tune(param_grids, search_mode='gridsearch')

    msg = 'The number of parameter settings sampled for the randomized search must be at least two. 1 was passed.'
    with pytest.raises(ValueError, match=msg):
        dml_plr.tune(param_grids, n_iter_randomized_search=1)
    msg = ("The number of parameter settings sampled for the randomized search must be of int type. "
           "1.0 of type <class 'float'> was passed.")
    with pytest.raises(TypeError, match=msg):
        dml_plr.tune(param_grids, n_iter_randomized_search=1.)

    msg = "The number of CPUs used to fit the learners must be of int type. 5 of type <class 'str'> was passed."
    with pytest.raises(TypeError, match=msg):
        dml_plr.tune(param_grids, n_jobs_cv='5')

    msg = 'set_as_params must be True or False. Got 1.'
    with pytest.raises(TypeError, match=msg):
        dml_plr.tune(param_grids, set_as_params=1)

    msg = 'return_tune_res must be True or False. Got 1.'
    with pytest.raises(TypeError, match=msg):
        dml_plr.tune(param_grids, return_tune_res=1)


@pytest.mark.ci
def test_doubleml_exception_set_ml_nuisance_params():
    msg = 'Invalid nuisance learner g. Valid nuisance learner ml_l or ml_m.'
    with pytest.raises(ValueError, match=msg):
        dml_plr.set_ml_nuisance_params('g', 'd', {'alpha': 0.1})
    msg = 'Invalid treatment variable y. Valid treatment variable d.'
    with pytest.raises(ValueError, match=msg):
        dml_plr.set_ml_nuisance_params('ml_l', 'y', {'alpha': 0.1})


class _DummyNoSetParams:
    def fit(self):
        pass


class _DummyNoGetParams(_DummyNoSetParams):
    def set_params(self):
        pass


class _DummyNoClassifier(_DummyNoGetParams):
    def get_params(self):
        pass

    def predict_proba(self):
        pass


class LogisticRegressionManipulatedPredict(LogisticRegression):
    def predict(self, X):
        if self.max_iter == 314:
            preds = super().predict_proba(X)[:, 1]
        else:
            preds = super().predict(X)
        return preds


@pytest.mark.ci
def test_doubleml_exception_learner():
    err_msg_prefix = 'Invalid learner provided for ml_l: '
    warn_msg_prefix = 'Learner provided for ml_l is probably invalid: '

    msg = err_msg_prefix + 'provide an instance of a learner instead of a class.'
    with pytest.raises(TypeError, match=msg):
        _ = DoubleMLPLR(dml_data, Lasso, ml_m)
    msg = err_msg_prefix + r'BaseEstimator\(\) has no method .fit\(\).'
    with pytest.raises(TypeError, match=msg):
        _ = DoubleMLPLR(dml_data, BaseEstimator(), ml_m)
    # msg = err_msg_prefix + r'_DummyNoSetParams\(\) has no method .set_params\(\).'
    with pytest.raises(TypeError):
        _ = DoubleMLPLR(dml_data, _DummyNoSetParams(), ml_m)
    # msg = err_msg_prefix + r'_DummyNoSetParams\(\) has no method .get_params\(\).'
    with pytest.raises(TypeError):
        _ = DoubleMLPLR(dml_data, _DummyNoGetParams(), ml_m)

    # msg = 'Learner provided for ml_m is probably invalid: ' + r'_DummyNoClassifier\(\) is \(probably\) no classifier.'
    with pytest.warns(UserWarning):
        _ = DoubleMLIRM(dml_data_irm, Lasso(), _DummyNoClassifier())

    # ToDo: Currently for ml_l (and others) we only check whether the learner can be identified as regressor. However,
    # we do not check whether it can instead be identified as classifier, which could be used to throw an error.
    msg = warn_msg_prefix + r'LogisticRegression\(\) is \(probably\) no regressor.'
    with pytest.warns(UserWarning, match=msg):
        _ = DoubleMLPLR(dml_data, LogisticRegression(), Lasso())

    # we allow classifiers for ml_m in PLR, but only for binary treatment variables
    msg = (r'The ml_m learner LogisticRegression\(\) was identified as classifier '
           'but at least one treatment variable is not binary with values 0 and 1.')
    with pytest.raises(ValueError, match=msg):
        _ = DoubleMLPLR(dml_data, Lasso(), LogisticRegression())

    msg = 'ml_g was renamed to ml_l'
    with pytest.warns(DeprecationWarning, match=msg):
        _ = DoubleMLPLR(dml_data, ml_g=Lasso(), ml_m=ml_m)  # pylint: disable=no-value-for-parameter

    msg = r"For score = 'IV-type', learners ml_l and ml_g should be specified. Set ml_g = clone\(ml_l\)."
    with pytest.warns(UserWarning, match=msg):
        _ = DoubleMLPLR(dml_data, ml_l=Lasso(), ml_m=ml_m, score='IV-type')

    msg = 'A learner ml_g has been provided for score = "partialling out" but will be ignored.'
    with pytest.warns(UserWarning, match=msg):
        _ = DoubleMLPLR(dml_data, ml_l=Lasso(), ml_m=Lasso(), ml_g=Lasso(), score='partialling out')

    msg = 'ml_g was renamed to ml_l'
    with pytest.warns(DeprecationWarning, match=msg):
        _ = DoubleMLPLIV(dml_data_pliv, ml_g=Lasso(), ml_m=ml_m, ml_r=ml_r)  # pylint: disable=no-value-for-parameter

    msg = "For score = 'IV-type', learners ml_l, ml_m, ml_r and ml_g need to be specified."
    with pytest.raises(ValueError, match=msg):
        _ = DoubleMLPLIV(dml_data_pliv, ml_l=ml_l, ml_m=ml_m, ml_r=ml_r,
                         score='IV-type')

    msg = 'A learner ml_g has been provided for score = "partialling out" but will be ignored.'
    with pytest.warns(UserWarning, match=msg):
        _ = DoubleMLPLIV(dml_data_pliv, ml_l=Lasso(), ml_m=Lasso(), ml_r=Lasso(), ml_g=Lasso(), score='partialling out')

    # we allow classifiers for ml_g for binary treatment variables in IRM
    msg = (r'The ml_g learner LogisticRegression\(\) was identified as classifier '
           'but the outcome variable is not binary with values 0 and 1.')
    with pytest.raises(ValueError, match=msg):
        _ = DoubleMLIRM(dml_data_irm, LogisticRegression(), LogisticRegression())

    # we allow classifiers for ml_g for binary treatment variables in IRM
    msg = (r'The ml_g learner LogisticRegression\(\) was identified as classifier '
           'but the outcome variable is not binary with values 0 and 1.')
    with pytest.raises(ValueError, match=msg):
        _ = DoubleMLIIVM(dml_data_iivm, LogisticRegression(), LogisticRegression(), LogisticRegression())

    # construct a classifier which is not identifiable as classifier via is_classifier by sklearn
    # it then predicts labels and therefore an exception will be thrown
    log_reg = LogisticRegression()
    log_reg._estimator_type = None
    msg = (r'Learner provided for ml_m is probably invalid: LogisticRegression\(\) is \(probably\) neither a regressor '
           'nor a classifier. Method predict is used for prediction.')
    with pytest.warns(UserWarning, match=msg):
        dml_plr_hidden_classifier = DoubleMLPLR(dml_data_irm, Lasso(), log_reg)
    msg = (r'For the binary treatment variable d, predictions obtained with the ml_m learner LogisticRegression\(\) '
           'are also observed to be binary with values 0 and 1. Make sure that for classifiers probabilities and not '
           'labels are predicted.')
    with pytest.raises(ValueError, match=msg):
        dml_plr_hidden_classifier.fit()

    # construct a classifier which is not identifiable as classifier via is_classifier by sklearn
    # it then predicts labels and therefore an exception will be thrown
    # whether predict() or predict_proba() is being called can also be manipulated via the unrelated max_iter variable
    log_reg = LogisticRegressionManipulatedPredict()
    log_reg._estimator_type = None
    msg = (r'Learner provided for ml_g is probably invalid: LogisticRegressionManipulatedPredict\(\) is \(probably\) '
           'neither a regressor nor a classifier. Method predict is used for prediction.')
    with pytest.warns(UserWarning, match=msg):
        dml_irm_hidden_classifier = DoubleMLIRM(dml_data_irm_binary_outcome,
                                                log_reg, LogisticRegression())
    msg = (r'For the binary outcome variable y, predictions obtained with the ml_g learner '
           r'LogisticRegressionManipulatedPredict\(\) are also observed to be binary with values 0 and 1. Make sure '
           'that for classifiers probabilities and not labels are predicted.')
    with pytest.raises(ValueError, match=msg):
        dml_irm_hidden_classifier.fit()
    with pytest.raises(ValueError, match=msg):
        dml_irm_hidden_classifier.set_ml_nuisance_params('ml_g0', 'd', {'max_iter': 314})
        dml_irm_hidden_classifier.fit()

    msg = (r'Learner provided for ml_g is probably invalid: LogisticRegressionManipulatedPredict\(\) is \(probably\) '
           'neither a regressor nor a classifier. Method predict is used for prediction.')
    with pytest.warns(UserWarning, match=msg):
        dml_iivm_hidden_classifier = DoubleMLIIVM(dml_data_iivm_binary_outcome,
                                                  log_reg, LogisticRegression(), LogisticRegression())
    msg = (r'For the binary outcome variable y, predictions obtained with the ml_g learner '
           r'LogisticRegressionManipulatedPredict\(\) are also observed to be binary with values 0 and 1. Make sure '
           'that for classifiers probabilities and not labels are predicted.')
    with pytest.raises(ValueError, match=msg):
        dml_iivm_hidden_classifier.fit()
    with pytest.raises(ValueError, match=msg):
        dml_iivm_hidden_classifier.set_ml_nuisance_params('ml_g0', 'd', {'max_iter': 314})
        dml_iivm_hidden_classifier.fit()

    msg = 'Learner ml_g was renamed to ml_l. '
    with pytest.warns(DeprecationWarning, match=msg):
        dml_plr.set_ml_nuisance_params('ml_g', 'd', {'max_iter': 314})

    msg = 'Learner ml_g was renamed to ml_l. '
    with pytest.warns(DeprecationWarning, match=msg):
        dml_pliv.set_ml_nuisance_params('ml_g', 'd', {'max_iter': 314})


@pytest.mark.ci
@pytest.mark.filterwarnings("ignore:Learner provided for")
def test_doubleml_exception_and_warning_learner():
    # msg = err_msg_prefix + r'_DummyNoClassifier\(\) has no method .predict\(\).'
    with pytest.raises(TypeError):
        _ = DoubleMLPLR(dml_data, _DummyNoClassifier(), Lasso())
    msg = 'Invalid learner provided for ml_m: ' + r'Lasso\(\) has no method .predict_proba\(\).'
    with pytest.raises(TypeError, match=msg):
        _ = DoubleMLIRM(dml_data_irm, Lasso(), Lasso())


@pytest.mark.ci
def test_doubleml_cluster_not_yet_implemented():
    dml_pliv_cluster = DoubleMLPLIV(dml_cluster_data_pliv, ml_g, ml_m, ml_r)
    dml_pliv_cluster.fit()
    msg = 'bootstrap not yet implemented with clustering.'
    with pytest.raises(NotImplementedError, match=msg):
        _ = dml_pliv_cluster.bootstrap()

    smpls = dml_plr.smpls
    msg = ('Externally setting the sample splitting for DoubleML is '
           'not yet implemented with clustering.')
    with pytest.raises(NotImplementedError, match=msg):
        _ = dml_pliv_cluster.set_sample_splitting(smpls)

    df = dml_cluster_data_pliv.data.copy()
    df['cluster_var_k'] = df['cluster_var_i'] + df['cluster_var_j'] - 2
    dml_cluster_data_multiway = DoubleMLClusterData(df, y_col='Y', d_cols='D', x_cols=['X1', 'X5'], z_cols='Z',
                                                    cluster_cols=['cluster_var_i', 'cluster_var_j', 'cluster_var_k'])
    assert dml_cluster_data_multiway.n_cluster_vars == 3
    msg = r'Multi-way \(n_ways > 2\) clustering not yet implemented.'
    with pytest.raises(NotImplementedError, match=msg):
        _ = DoubleMLPLIV(dml_cluster_data_multiway, ml_g, ml_m, ml_r)

    msg = (r'No cross-fitting \(`apply_cross_fitting = False`\) '
           'is not yet implemented with clustering.')
    with pytest.raises(NotImplementedError, match=msg):
        _ = DoubleMLPLIV(dml_cluster_data_pliv, ml_g, ml_m, ml_r,
                         n_folds=1)
    with pytest.raises(NotImplementedError, match=msg):
        _ = DoubleMLPLIV(dml_cluster_data_pliv, ml_g, ml_m, ml_r,
                         apply_cross_fitting=False, n_folds=2)


class LassoWithNanPred(Lasso):
    def predict(self, X):
        preds = super().predict(X)
        n_obs = len(preds)
        preds[np.random.randint(0, n_obs, 1)] = np.nan
        return preds


class LassoWithInfPred(Lasso):
    def predict(self, X):
        preds = super().predict(X)
        n_obs = len(preds)
        preds[np.random.randint(0, n_obs, 1)] = np.inf
        return preds


@pytest.mark.ci
def test_doubleml_nan_prediction():
    msg = r'Predictions from learner LassoWithNanPred\(\) for ml_l are not finite.'
    with pytest.raises(ValueError, match=msg):
        _ = DoubleMLPLR(dml_data, LassoWithNanPred(), ml_m).fit()
    msg = r'Predictions from learner LassoWithInfPred\(\) for ml_l are not finite.'
    with pytest.raises(ValueError, match=msg):
        _ = DoubleMLPLR(dml_data, LassoWithInfPred(), ml_m).fit()

    msg = r'Predictions from learner LassoWithNanPred\(\) for ml_m are not finite.'
    with pytest.raises(ValueError, match=msg):
        _ = DoubleMLPLR(dml_data, ml_l, LassoWithNanPred()).fit()
    msg = r'Predictions from learner LassoWithInfPred\(\) for ml_m are not finite.'
    with pytest.raises(ValueError, match=msg):
        _ = DoubleMLPLR(dml_data, ml_l, LassoWithInfPred()).fit()<|MERGE_RESOLUTION|>--- conflicted
+++ resolved
@@ -5,11 +5,7 @@
 from doubleml import DoubleMLPLR, DoubleMLIRM, DoubleMLIIVM, DoubleMLPLIV, DoubleMLData, DoubleMLClusterData, \
     DoubleMLPartialCorr, DoubleMLPartialCopula
 from doubleml.datasets import make_plr_CCDDHNR2018, make_irm_data, make_pliv_CHS2015, make_iivm_data, \
-<<<<<<< HEAD
     make_pliv_multiway_cluster_CKMS2021, make_partial_copula_additive_approx_sparse
-=======
-    make_pliv_multiway_cluster_CKMS2021
->>>>>>> dd0e53f1
 from doubleml.double_ml_data import DoubleMLBaseData
 
 from sklearn.linear_model import Lasso, LogisticRegression
@@ -48,23 +44,9 @@
         return 1
 
 
-class DummyDataClass(DoubleMLBaseData):
-    def __init__(self,
-                 data):
-        DoubleMLBaseData.__init__(self, data)
-
-    @property
-    def n_coefs(self):
-        return 1
-
-
 @pytest.mark.ci
 def test_doubleml_exception_data():
-<<<<<<< HEAD
     msg = 'The data must be of DoubleMLData or DoubleMLClusterData or DoubleMLPartialDependenceData type.'
-=======
-    msg = 'The data must be of DoubleMLData or DoubleMLClusterData type.'
->>>>>>> dd0e53f1
     with pytest.raises(TypeError, match=msg):
         _ = DoubleMLPLR(pd.DataFrame(), ml_l, ml_m)
     with pytest.raises(TypeError, match=msg):
@@ -86,17 +68,6 @@
         _ = DoubleMLPartialCorr(DummyDataClass(pd.DataFrame(np.zeros((100, 10)))), ml_g, ml_m)
     with pytest.raises(TypeError, match=msg):
         _ = DoubleMLPartialCopula(DummyDataClass(pd.DataFrame(np.zeros((100, 10)))), 'Clayton', ml_g, ml_m)
-
-    msg = 'The data must be of DoubleMLData type.'
-    with pytest.raises(TypeError, match=msg):
-        _ = DoubleMLPLR(DummyDataClass(pd.DataFrame(np.zeros((100, 10)))), ml_g, ml_m)
-    with pytest.raises(TypeError, match=msg):
-        _ = DoubleMLPLR(DummyDataClass(pd.DataFrame(np.zeros((100, 10)))), ml_g, ml_m)
-    with pytest.raises(TypeError, match=msg):
-        _ = DoubleMLPLR(DummyDataClass(pd.DataFrame(np.zeros((100, 10)))), ml_g, ml_m)
-    with pytest.raises(TypeError, match=msg):
-        _ = DoubleMLIIVM(DummyDataClass(pd.DataFrame(np.zeros((100, 10)))),
-                         Lasso(), LogisticRegression(), LogisticRegression())
 
     # PLR with IV
     msg = (r'Incompatible data. Z1 have been set as instrumental variable\(s\). '
