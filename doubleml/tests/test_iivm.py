--- conflicted
+++ resolved
@@ -76,11 +76,8 @@
                                     ml_g, ml_m, ml_r,
                                     n_folds,
                                     dml_procedure=dml_procedure,
-<<<<<<< HEAD
+                                    draw_sample_splitting=False,
                                     normalize_ipw=normalize_ipw,
-=======
-                                    draw_sample_splitting=False,
->>>>>>> 882a5563
                                     trimming_threshold=trimming_threshold)
     # synchronize the sample splitting
     dml_iivm_obj.set_sample_splitting(all_smpls=all_smpls)
