import pytest
import pandas as pd
import numpy as np

from doubleml import DoubleMLPLR, DoubleMLIRM, DoubleMLIIVM, DoubleMLPLIV, DoubleMLClusterData, DoubleMLPartialCorr, \
    DoubleMLPartialCopula, DoubleMLData
from doubleml.datasets import make_plr_CCDDHNR2018, make_irm_data, make_pliv_CHS2015, make_iivm_data,\
    make_pliv_multiway_cluster_CKMS2021, make_partial_copula_additive_approx_sparse
from doubleml.double_ml_score_mixins import LinearScoreMixin
from doubleml.double_ml import DoubleML

from sklearn.linear_model import Lasso, LogisticRegression
from sklearn.svm import LinearSVR

np.random.seed(3141)
dml_data_plr = make_plr_CCDDHNR2018(n_obs=100)
dml_data_pliv = make_pliv_CHS2015(n_obs=100, dim_z=1)
dml_data_irm = make_irm_data(n_obs=100)
dml_data_iivm = make_iivm_data(n_obs=100)
dml_cluster_data_pliv = make_pliv_multiway_cluster_CKMS2021(N=10, M=10)

dml_data_pcop = make_partial_copula_additive_approx_sparse(n_obs=100, dim_x=10,
                                                           copula_family='Gaussian', theta=0.6)

dml_plr = DoubleMLPLR(dml_data_plr, Lasso(), Lasso())
dml_pliv = DoubleMLPLIV(dml_data_pliv, Lasso(), Lasso(), Lasso())
dml_irm = DoubleMLIRM(dml_data_irm, Lasso(), LogisticRegression())
dml_iivm = DoubleMLIIVM(dml_data_iivm, Lasso(), LogisticRegression(), LogisticRegression())
dml_pliv_cluster = DoubleMLPLIV(dml_cluster_data_pliv, Lasso(), Lasso(), Lasso())
dml_pcor = DoubleMLPartialCorr(dml_data_pcop, Lasso(), Lasso())
dml_pcop_gaussian = DoubleMLPartialCopula(dml_data_pcop, 'Gaussian', Lasso(), Lasso())


@pytest.mark.ci
@pytest.mark.parametrize('dml_obj, cls',
                         [(dml_plr, DoubleMLPLR),
                          (dml_pliv, DoubleMLPLIV),
                          (dml_irm, DoubleMLIRM),
                          (dml_iivm, DoubleMLIIVM),
                          (dml_pliv_cluster, DoubleMLPLIV),
                          (dml_pcor, DoubleMLPartialCorr),
                          (dml_pcop_gaussian, DoubleMLPartialCopula)])
def test_return_types(dml_obj, cls):
    # ToDo: A second test case with multiple treatment variables would be helpful
    assert isinstance(dml_obj.__str__(), str)
    assert isinstance(dml_obj.summary, pd.DataFrame)
    assert isinstance(dml_obj.draw_sample_splitting(), cls)
    if not dml_obj._is_cluster_data:
        assert isinstance(dml_obj.set_sample_splitting(dml_obj.smpls), cls)
    else:
        assert isinstance(dml_obj._dml_data, DoubleMLClusterData)
    assert isinstance(dml_obj.fit(), cls)
    assert isinstance(dml_obj.__str__(), str)  # called again after fit, now with numbers
    assert isinstance(dml_obj.summary, pd.DataFrame)  # called again after fit, now with numbers
    if not dml_obj._is_cluster_data:
        assert isinstance(dml_obj.bootstrap(), cls)
    else:
        assert isinstance(dml_obj._dml_data, DoubleMLClusterData)
    assert isinstance(dml_obj.confint(), pd.DataFrame)
    if not dml_obj._is_cluster_data:
        assert isinstance(dml_obj.p_adjust(), pd.DataFrame)
    else:
        isinstance(dml_obj.p_adjust('bonferroni'), pd.DataFrame)
    assert isinstance(dml_obj.get_params('ml_m'), dict)
    assert isinstance(dml_obj._dml_data.__str__(), str)

    # for the following checks we need additional inputs
    # assert isinstance(dml_obj.set_ml_nuisance_params(), cls)
    # assert isinstance(dml_obj.tune(), cls)


n_treat = 1
n_rep = 2
n_folds = 3
n_obs = 100
n_rep_boot = 314

plr_dml1 = DoubleMLPLR(dml_data_plr, Lasso(), LinearSVR(),
                       dml_procedure='dml1', n_rep=n_rep, n_folds=n_folds)
plr_dml1.fit(store_models=True)
plr_dml1.bootstrap(n_rep_boot=n_rep_boot)

pliv_dml1 = DoubleMLPLIV(dml_data_pliv, Lasso(), Lasso(), Lasso(),
                         dml_procedure='dml1', n_rep=n_rep, n_folds=n_folds)
pliv_dml1.fit()
pliv_dml1.bootstrap(n_rep_boot=n_rep_boot)

irm_dml1 = DoubleMLIRM(dml_data_irm, Lasso(), LogisticRegression(),
                       dml_procedure='dml1', n_rep=n_rep, n_folds=n_folds)
irm_dml1.fit()
irm_dml1.bootstrap(n_rep_boot=n_rep_boot)

iivm_dml1 = DoubleMLIIVM(dml_data_iivm, Lasso(), LogisticRegression(), LogisticRegression(),
                         dml_procedure='dml1', n_rep=n_rep, n_folds=n_folds)
iivm_dml1.fit()
iivm_dml1.bootstrap(n_rep_boot=n_rep_boot)


pcor_dml1 = DoubleMLPartialCorr(dml_data_pcop, Lasso(), Lasso(),
                                dml_procedure='dml1', n_rep=n_rep, n_folds=n_folds)
pcor_dml1.fit()
pcor_dml1.bootstrap(n_rep_boot=n_rep_boot)

pcop_dml1 = DoubleMLPartialCopula(dml_data_pcop, 'Gaussian', Lasso(), Lasso(),
                                  dml_procedure='dml1', n_rep=n_rep, n_folds=n_folds)
pcop_dml1.fit()
pcop_dml1.bootstrap(n_rep_boot=n_rep_boot)


@pytest.mark.ci
@pytest.mark.parametrize('dml_obj',
                         [plr_dml1, pliv_dml1,  irm_dml1,  iivm_dml1, pcor_dml1, pcop_dml1])
def test_property_types_and_shapes(dml_obj):
    # not checked: apply_cross_fitting, dml_procedure, learner, learner_names, params, params_names, score
    # already checked: summary

    # check that the setting is still in line with the hard-coded values
    if isinstance(dml_obj._dml_data, DoubleMLData):
        assert dml_obj._dml_data.n_treat == n_treat
    assert dml_obj.n_rep == n_rep
    assert dml_obj.n_folds == n_folds
    assert dml_obj._dml_data.n_obs == n_obs
    assert dml_obj.n_rep_boot == n_rep_boot

    assert isinstance(dml_obj.all_coef, np.ndarray)
    assert dml_obj.all_coef.shape == (n_treat, n_rep)

    assert isinstance(dml_obj.all_dml1_coef, np.ndarray)
    assert dml_obj.all_dml1_coef.shape == (n_treat, n_rep, n_folds)

    assert isinstance(dml_obj.all_se, np.ndarray)
    assert dml_obj.all_se.shape == (n_treat, n_rep)

    assert isinstance(dml_obj.boot_coef, np.ndarray)
    assert dml_obj.boot_coef.shape == (n_treat, (n_rep_boot * n_rep))

    assert isinstance(dml_obj.boot_t_stat, np.ndarray)
    assert dml_obj.boot_t_stat.shape == (n_treat, (n_rep_boot * n_rep))

    assert isinstance(dml_obj.coef, np.ndarray)
    assert dml_obj.coef.shape == (n_treat, )

    assert isinstance(dml_obj.psi, np.ndarray)
    assert dml_obj.psi.shape == (n_obs, n_rep, n_treat, )

<<<<<<< HEAD
    if isinstance(dml_obj, LinearScoreMixin):
        assert isinstance(dml_obj, DoubleML)
        assert isinstance(dml_obj.psi_elements['psi_a'], np.ndarray)
        assert dml_obj.psi_elements['psi_a'].shape == (n_obs, n_rep, n_treat, )

        assert isinstance(dml_obj.psi_elements['psi_b'], np.ndarray)
        assert dml_obj.psi_elements['psi_b'].shape == (n_obs, n_rep, n_treat, )
=======
    assert isinstance(dml_obj.psi_elements['psi_a'], np.ndarray)
    assert dml_obj.psi_elements['psi_a'].shape == (n_obs, n_rep, n_treat, )

    assert isinstance(dml_obj.psi_elements['psi_b'], np.ndarray)
    assert dml_obj.psi_elements['psi_b'].shape == (n_obs, n_rep, n_treat, )
>>>>>>> dd0e53f1

    assert isinstance(dml_obj.pval, np.ndarray)
    assert dml_obj.pval.shape == (n_treat, )

    assert isinstance(dml_obj.se, np.ndarray)
    assert dml_obj.se.shape == (n_treat, )

    assert isinstance(dml_obj.t_stat, np.ndarray)
    assert dml_obj.t_stat.shape == (n_treat, )

    if isinstance(dml_obj._dml_data, DoubleMLData):
        assert isinstance(dml_obj._dml_data.binary_treats, pd.Series)
        assert len(dml_obj._dml_data.binary_treats) == n_treat

    assert isinstance(dml_obj.smpls, list)
    assert len(dml_obj.smpls) == n_rep
    all_tuple = all([all([isinstance(tpl, tuple) for tpl in smpl]) for smpl in dml_obj.smpls])
    assert all_tuple
    all_pairs = all([all([len(tpl) == 2 for tpl in smpl]) for smpl in dml_obj.smpls])
    assert all_pairs
    n_folds_each_smpl = np.array([len(smpl) for smpl in dml_obj.smpls])
    assert np.all(n_folds_each_smpl == n_folds_each_smpl[0])
    assert n_folds_each_smpl[0] == n_folds


@pytest.mark.ci
def test_stored_models():
    assert len(plr_dml1.models['ml_l']['d']) == n_rep
    assert len(plr_dml1.models['ml_m']['d']) == n_rep

    n_folds_each_model = np.array([len(mdl) for mdl in plr_dml1.models['ml_l']['d']])
    assert np.all(n_folds_each_model == n_folds_each_model[0])
    assert n_folds_each_model[0] == n_folds

    n_folds_each_model = np.array([len(mdl) for mdl in plr_dml1.models['ml_m']['d']])
    assert np.all(n_folds_each_model == n_folds_each_model[0])
    assert n_folds_each_model[0] == n_folds

    assert np.all([isinstance(mdl, plr_dml1.learner['ml_l'].__class__) for mdl in plr_dml1.models['ml_l']['d'][0]])
    assert np.all([isinstance(mdl, plr_dml1.learner['ml_m'].__class__) for mdl in plr_dml1.models['ml_m']['d'][0]])<|MERGE_RESOLUTION|>--- conflicted
+++ resolved
@@ -143,7 +143,6 @@
     assert isinstance(dml_obj.psi, np.ndarray)
     assert dml_obj.psi.shape == (n_obs, n_rep, n_treat, )
 
-<<<<<<< HEAD
     if isinstance(dml_obj, LinearScoreMixin):
         assert isinstance(dml_obj, DoubleML)
         assert isinstance(dml_obj.psi_elements['psi_a'], np.ndarray)
@@ -151,13 +150,6 @@
 
         assert isinstance(dml_obj.psi_elements['psi_b'], np.ndarray)
         assert dml_obj.psi_elements['psi_b'].shape == (n_obs, n_rep, n_treat, )
-=======
-    assert isinstance(dml_obj.psi_elements['psi_a'], np.ndarray)
-    assert dml_obj.psi_elements['psi_a'].shape == (n_obs, n_rep, n_treat, )
-
-    assert isinstance(dml_obj.psi_elements['psi_b'], np.ndarray)
-    assert dml_obj.psi_elements['psi_b'].shape == (n_obs, n_rep, n_treat, )
->>>>>>> dd0e53f1
 
     assert isinstance(dml_obj.pval, np.ndarray)
     assert dml_obj.pval.shape == (n_treat, )
