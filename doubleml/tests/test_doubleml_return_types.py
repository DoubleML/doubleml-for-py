import pytest
import pandas as pd
import numpy as np
import plotly

from doubleml import DoubleMLPLR, DoubleMLIRM, DoubleMLIIVM, DoubleMLPLIV, DoubleMLData, DoubleMLClusterData, \
    DoubleMLCVAR, DoubleMLPQ, DoubleMLLPQ, DoubleMLDID, DoubleMLDIDCS, DoubleMLPolicyTree
from doubleml.datasets import make_plr_CCDDHNR2018, make_irm_data, make_pliv_CHS2015, make_iivm_data,\
    make_pliv_multiway_cluster_CKMS2021, make_did_SZ2020

from sklearn.linear_model import Lasso, LogisticRegression
from sklearn.ensemble import RandomForestClassifier, RandomForestRegressor
from sklearn.svm import LinearSVR

np.random.seed(3141)
n_obs = 200
dml_data_plr = make_plr_CCDDHNR2018(n_obs=n_obs)
dml_data_pliv = make_pliv_CHS2015(n_obs=n_obs, dim_z=1)
dml_data_irm = make_irm_data(n_obs=n_obs)
dml_data_iivm = make_iivm_data(n_obs=n_obs)
dml_cluster_data_pliv = make_pliv_multiway_cluster_CKMS2021(N=10, M=10)
dml_data_did = make_did_SZ2020(n_obs=n_obs)
dml_data_did_cs = make_did_SZ2020(n_obs=n_obs, cross_sectional_data=True)
(x, y, d, t) = make_did_SZ2020(n_obs=n_obs, cross_sectional_data=True, return_type='array')
binary_outcome = np.random.binomial(n=1, p=0.5, size=n_obs)
dml_data_did_binary_outcome = DoubleMLData.from_arrays(x, binary_outcome, d)
dml_data_did_cs_binary_outcome = DoubleMLData.from_arrays(x, binary_outcome, d, t=t)

dml_plr = DoubleMLPLR(dml_data_plr, Lasso(), Lasso())
dml_pliv = DoubleMLPLIV(dml_data_pliv, Lasso(), Lasso(), Lasso())
dml_irm = DoubleMLIRM(dml_data_irm, Lasso(), LogisticRegression())
dml_iivm = DoubleMLIIVM(dml_data_iivm, Lasso(), LogisticRegression(), LogisticRegression())
dml_pliv_cluster = DoubleMLPLIV(dml_cluster_data_pliv, Lasso(), Lasso(), Lasso())
dml_cvar = DoubleMLCVAR(dml_data_irm, ml_g=RandomForestRegressor(), ml_m=RandomForestClassifier())
dml_pq = DoubleMLPQ(dml_data_irm, ml_g=RandomForestClassifier(), ml_m=RandomForestClassifier())
dml_lpq = DoubleMLLPQ(dml_data_iivm, ml_g=RandomForestClassifier(), ml_m=RandomForestClassifier())
dml_did = DoubleMLDID(dml_data_did, Lasso(), LogisticRegression())
dml_did_binary_outcome = DoubleMLDID(dml_data_did_binary_outcome, LogisticRegression(), LogisticRegression())
dml_did_cs = DoubleMLDIDCS(dml_data_did_cs, Lasso(), LogisticRegression())
dml_did_cs_binary_outcome = DoubleMLDIDCS(dml_data_did_cs_binary_outcome, LogisticRegression(), LogisticRegression())


@pytest.mark.ci
@pytest.mark.parametrize('dml_obj, cls',
                         [(dml_plr, DoubleMLPLR),
                          (dml_pliv, DoubleMLPLIV),
                          (dml_irm, DoubleMLIRM),
                          (dml_iivm, DoubleMLIIVM),
                          (dml_pliv_cluster, DoubleMLPLIV),
                          (dml_cvar, DoubleMLCVAR),
                          (dml_pq, DoubleMLPQ),
                          (dml_lpq, DoubleMLLPQ),
                          (dml_did, DoubleMLDID),
                          (dml_did_binary_outcome, DoubleMLDID),
                          (dml_did_cs, DoubleMLDIDCS),
                          (dml_did_cs_binary_outcome, DoubleMLDIDCS)])
def test_return_types(dml_obj, cls):
    # ToDo: A second test case with multiple treatment variables would be helpful
    assert isinstance(dml_obj.__str__(), str)
    assert isinstance(dml_obj.summary, pd.DataFrame)
    assert isinstance(dml_obj.draw_sample_splitting(), cls)
    if not dml_obj._is_cluster_data:
        assert isinstance(dml_obj.set_sample_splitting(dml_obj.smpls), cls)
    else:
        assert isinstance(dml_obj._dml_data, DoubleMLClusterData)
    assert isinstance(dml_obj.fit(), cls)
    assert isinstance(dml_obj.__str__(), str)  # called again after fit, now with numbers
    assert isinstance(dml_obj.summary, pd.DataFrame)  # called again after fit, now with numbers
    if not dml_obj._is_cluster_data:
        assert isinstance(dml_obj.bootstrap(), cls)
    else:
        assert isinstance(dml_obj._dml_data, DoubleMLClusterData)
    assert isinstance(dml_obj.confint(), pd.DataFrame)
    if not dml_obj._is_cluster_data:
        assert isinstance(dml_obj.p_adjust(), pd.DataFrame)
    else:
        isinstance(dml_obj.p_adjust('bonferroni'), pd.DataFrame)
    if isinstance(dml_obj, DoubleMLLPQ):
        assert isinstance(dml_obj.get_params('ml_m_z'), dict)
    else:
        assert isinstance(dml_obj.get_params('ml_m'), dict)
    assert isinstance(dml_obj._dml_data.__str__(), str)

    # for the following checks we need additional inputs
    # assert isinstance(dml_obj.set_ml_nuisance_params(), cls)
    # assert isinstance(dml_obj.tune(), cls)


n_treat = 1
n_rep = 2
n_folds = 3
n_obs = 200
n_rep_boot = 314

plr_dml1 = DoubleMLPLR(dml_data_plr, Lasso(), LinearSVR(),
                       dml_procedure='dml1', n_rep=n_rep, n_folds=n_folds)
plr_dml1.fit(store_models=True)
plr_dml1.bootstrap(n_rep_boot=n_rep_boot)

pliv_dml1 = DoubleMLPLIV(dml_data_pliv, Lasso(), Lasso(), Lasso(),
                         dml_procedure='dml1', n_rep=n_rep, n_folds=n_folds)
pliv_dml1.fit()
pliv_dml1.bootstrap(n_rep_boot=n_rep_boot)

irm_dml1 = DoubleMLIRM(dml_data_irm, Lasso(), LogisticRegression(),
                       dml_procedure='dml1', n_rep=n_rep, n_folds=n_folds, trimming_threshold=0.1)
irm_dml1.fit()
irm_dml1.bootstrap(n_rep_boot=n_rep_boot)

iivm_dml1 = DoubleMLIIVM(dml_data_iivm, Lasso(), LogisticRegression(), LogisticRegression(),
                         dml_procedure='dml1', n_rep=n_rep, n_folds=n_folds)
iivm_dml1.fit()
iivm_dml1.bootstrap(n_rep_boot=n_rep_boot)

cvar_dml1 = DoubleMLCVAR(dml_data_irm, ml_g=RandomForestRegressor(), ml_m=RandomForestClassifier(),
                         dml_procedure='dml1', n_rep=n_rep, n_folds=n_folds)
cvar_dml1.fit()
cvar_dml1.bootstrap(n_rep_boot=n_rep_boot)

pq_dml1 = DoubleMLPQ(dml_data_irm, ml_g=RandomForestClassifier(), ml_m=RandomForestClassifier(),
                     dml_procedure='dml1', n_rep=n_rep, n_folds=n_folds)
pq_dml1.fit()
pq_dml1.bootstrap(n_rep_boot=n_rep_boot)

lpq_dml1 = DoubleMLLPQ(dml_data_iivm, ml_g=RandomForestClassifier(), ml_m=RandomForestClassifier(),
                       dml_procedure='dml1', n_rep=n_rep, n_folds=n_folds)
lpq_dml1.fit()
lpq_dml1.bootstrap(n_rep_boot=n_rep_boot)

did_dml1 = DoubleMLDID(dml_data_did, Lasso(), LogisticRegression(),
                       dml_procedure='dml1', n_rep=n_rep, n_folds=n_folds)
did_dml1.fit()
did_dml1.bootstrap(n_rep_boot=n_rep_boot)

did_cs_dml1 = DoubleMLDIDCS(dml_data_did_cs, Lasso(), LogisticRegression(),
                            dml_procedure='dml1', n_rep=n_rep, n_folds=n_folds)
did_cs_dml1.fit()
did_cs_dml1.bootstrap(n_rep_boot=n_rep_boot)


@pytest.mark.ci
@pytest.mark.parametrize('dml_obj',
                         [plr_dml1, pliv_dml1,  irm_dml1,  iivm_dml1, cvar_dml1, pq_dml1, lpq_dml1,
                          did_dml1, did_cs_dml1])
def test_property_types_and_shapes(dml_obj):
    # not checked: apply_cross_fitting, dml_procedure, learner, learner_names, params, params_names, score
    # already checked: summary

    # check that the setting is still in line with the hard-coded values
    assert dml_obj._dml_data.n_treat == n_treat
    assert dml_obj.n_rep == n_rep
    assert dml_obj.n_folds == n_folds
    assert dml_obj._dml_data.n_obs == n_obs
    assert dml_obj.n_rep_boot == n_rep_boot

    assert isinstance(dml_obj.all_coef, np.ndarray)
    assert dml_obj.all_coef.shape == (n_treat, n_rep)

    assert isinstance(dml_obj.all_dml1_coef, np.ndarray)
    assert dml_obj.all_dml1_coef.shape == (n_treat, n_rep, n_folds)

    assert isinstance(dml_obj.all_se, np.ndarray)
    assert dml_obj.all_se.shape == (n_treat, n_rep)

    assert isinstance(dml_obj.boot_coef, np.ndarray)
    assert dml_obj.boot_coef.shape == (n_treat, (n_rep_boot * n_rep))

    assert isinstance(dml_obj.boot_t_stat, np.ndarray)
    assert dml_obj.boot_t_stat.shape == (n_treat, (n_rep_boot * n_rep))

    assert isinstance(dml_obj.coef, np.ndarray)
    assert dml_obj.coef.shape == (n_treat, )

    assert isinstance(dml_obj.psi, np.ndarray)
    assert dml_obj.psi.shape == (n_obs, n_rep, n_treat, )

    is_nonlinear = isinstance(dml_obj, (DoubleMLPQ, DoubleMLLPQ))
    if is_nonlinear:
        for score_element in dml_obj._score_element_names:
            assert isinstance(dml_obj.psi_elements[score_element], np.ndarray)
            assert dml_obj.psi_elements[score_element].shape == (n_obs, n_rep, n_treat, )
    else:
        assert isinstance(dml_obj.psi_elements['psi_a'], np.ndarray)
        assert dml_obj.psi_elements['psi_a'].shape == (n_obs, n_rep, n_treat, )

        assert isinstance(dml_obj.psi_elements['psi_b'], np.ndarray)
        assert dml_obj.psi_elements['psi_b'].shape == (n_obs, n_rep, n_treat, )

    assert isinstance(dml_obj.pval, np.ndarray)
    assert dml_obj.pval.shape == (n_treat, )

    assert isinstance(dml_obj.se, np.ndarray)
    assert dml_obj.se.shape == (n_treat, )

    assert isinstance(dml_obj.t_stat, np.ndarray)
    assert dml_obj.t_stat.shape == (n_treat, )

    assert isinstance(dml_obj._dml_data.binary_treats, pd.Series)
    assert len(dml_obj._dml_data.binary_treats) == n_treat

    assert isinstance(dml_obj.smpls, list)
    assert len(dml_obj.smpls) == n_rep
    all_tuple = all([all([isinstance(tpl, tuple) for tpl in smpl]) for smpl in dml_obj.smpls])
    assert all_tuple
    all_pairs = all([all([len(tpl) == 2 for tpl in smpl]) for smpl in dml_obj.smpls])
    assert all_pairs
    n_folds_each_smpl = np.array([len(smpl) for smpl in dml_obj.smpls])
    assert np.all(n_folds_each_smpl == n_folds_each_smpl[0])
    assert n_folds_each_smpl[0] == n_folds


@pytest.mark.ci
def test_stored_models():
    assert len(plr_dml1.models['ml_l']['d']) == n_rep
    assert len(plr_dml1.models['ml_m']['d']) == n_rep

    n_folds_each_model = np.array([len(mdl) for mdl in plr_dml1.models['ml_l']['d']])
    assert np.all(n_folds_each_model == n_folds_each_model[0])
    assert n_folds_each_model[0] == n_folds

    n_folds_each_model = np.array([len(mdl) for mdl in plr_dml1.models['ml_m']['d']])
    assert np.all(n_folds_each_model == n_folds_each_model[0])
    assert n_folds_each_model[0] == n_folds

    assert np.all([isinstance(mdl, plr_dml1.learner['ml_l'].__class__) for mdl in plr_dml1.models['ml_l']['d'][0]])
    assert np.all([isinstance(mdl, plr_dml1.learner['ml_m'].__class__) for mdl in plr_dml1.models['ml_m']['d'][0]])
    # extend these tests to more models


@pytest.mark.ci
def test_stored_predictions():
    assert plr_dml1.predictions['ml_l'].shape == (n_obs, n_rep, n_treat)
    assert plr_dml1.predictions['ml_m'].shape == (n_obs, n_rep, n_treat)

    assert pliv_dml1.predictions['ml_l'].shape == (n_obs, n_rep, n_treat)
    assert pliv_dml1.predictions['ml_m'].shape == (n_obs, n_rep, n_treat)
    assert pliv_dml1.predictions['ml_r'].shape == (n_obs, n_rep, n_treat)

    assert irm_dml1.predictions['ml_g0'].shape == (n_obs, n_rep, n_treat)
    assert irm_dml1.predictions['ml_g1'].shape == (n_obs, n_rep, n_treat)
    assert irm_dml1.predictions['ml_m'].shape == (n_obs, n_rep, n_treat)

    assert iivm_dml1.predictions['ml_g0'].shape == (n_obs, n_rep, n_treat)
    assert iivm_dml1.predictions['ml_g1'].shape == (n_obs, n_rep, n_treat)
    assert iivm_dml1.predictions['ml_m'].shape == (n_obs, n_rep, n_treat)
    assert iivm_dml1.predictions['ml_r0'].shape == (n_obs, n_rep, n_treat)
    assert iivm_dml1.predictions['ml_r1'].shape == (n_obs, n_rep, n_treat)

    assert cvar_dml1.predictions['ml_g'].shape == (n_obs, n_rep, n_treat)
    assert cvar_dml1.predictions['ml_m'].shape == (n_obs, n_rep, n_treat)

    assert pq_dml1.predictions['ml_g'].shape == (n_obs, n_rep, n_treat)
    assert pq_dml1.predictions['ml_m'].shape == (n_obs, n_rep, n_treat)

    assert lpq_dml1.predictions['ml_g_du_z0'].shape == (n_obs, n_rep, n_treat)
    assert lpq_dml1.predictions['ml_g_du_z1'].shape == (n_obs, n_rep, n_treat)
    assert lpq_dml1.predictions['ml_m_z'].shape == (n_obs, n_rep, n_treat)
    assert lpq_dml1.predictions['ml_m_d_z0'].shape == (n_obs, n_rep, n_treat)
    assert lpq_dml1.predictions['ml_m_d_z1'].shape == (n_obs, n_rep, n_treat)

    assert did_dml1.predictions['ml_g0'].shape == (n_obs, n_rep, n_treat)
    assert did_dml1.predictions['ml_g1'].shape == (n_obs, n_rep, n_treat)
    assert did_dml1.predictions['ml_m'].shape == (n_obs, n_rep, n_treat)

    assert did_cs_dml1.predictions['ml_g_d0_t0'].shape == (n_obs, n_rep, n_treat)
    assert did_cs_dml1.predictions['ml_g_d0_t1'].shape == (n_obs, n_rep, n_treat)
    assert did_cs_dml1.predictions['ml_g_d1_t0'].shape == (n_obs, n_rep, n_treat)
    assert did_cs_dml1.predictions['ml_g_d1_t1'].shape == (n_obs, n_rep, n_treat)
    assert did_cs_dml1.predictions['ml_m'].shape == (n_obs, n_rep, n_treat)


@pytest.mark.ci
def test_stored_nuisance_targets():
    assert plr_dml1.nuisance_targets['ml_l'].shape == (n_obs, n_rep, n_treat)
    assert plr_dml1.nuisance_targets['ml_m'].shape == (n_obs, n_rep, n_treat)

    assert pliv_dml1.nuisance_targets['ml_l'].shape == (n_obs, n_rep, n_treat)
    assert pliv_dml1.nuisance_targets['ml_m'].shape == (n_obs, n_rep, n_treat)
    assert pliv_dml1.nuisance_targets['ml_r'].shape == (n_obs, n_rep, n_treat)

    assert irm_dml1.nuisance_targets['ml_g0'].shape == (n_obs, n_rep, n_treat)
    assert irm_dml1.nuisance_targets['ml_g1'].shape == (n_obs, n_rep, n_treat)
    assert irm_dml1.nuisance_targets['ml_m'].shape == (n_obs, n_rep, n_treat)

    assert iivm_dml1.nuisance_targets['ml_g0'].shape == (n_obs, n_rep, n_treat)
    assert iivm_dml1.nuisance_targets['ml_g1'].shape == (n_obs, n_rep, n_treat)
    assert iivm_dml1.nuisance_targets['ml_m'].shape == (n_obs, n_rep, n_treat)
    assert iivm_dml1.nuisance_targets['ml_r0'].shape == (n_obs, n_rep, n_treat)
    assert iivm_dml1.nuisance_targets['ml_r1'].shape == (n_obs, n_rep, n_treat)

    assert cvar_dml1.nuisance_targets['ml_g'].shape == (n_obs, n_rep, n_treat)
    assert cvar_dml1.nuisance_targets['ml_m'].shape == (n_obs, n_rep, n_treat)

    assert pq_dml1.nuisance_targets['ml_g'].shape == (n_obs, n_rep, n_treat)
    assert pq_dml1.nuisance_targets['ml_m'].shape == (n_obs, n_rep, n_treat)

    assert lpq_dml1.nuisance_targets['ml_g_du_z0'].shape == (n_obs, n_rep, n_treat)
    assert lpq_dml1.nuisance_targets['ml_g_du_z1'].shape == (n_obs, n_rep, n_treat)
    assert lpq_dml1.nuisance_targets['ml_m_z'].shape == (n_obs, n_rep, n_treat)
    assert lpq_dml1.nuisance_targets['ml_m_d_z0'].shape == (n_obs, n_rep, n_treat)
    assert lpq_dml1.nuisance_targets['ml_m_d_z1'].shape == (n_obs, n_rep, n_treat)

    assert did_dml1.nuisance_targets['ml_g0'].shape == (n_obs, n_rep, n_treat)
    assert did_dml1.nuisance_targets['ml_g1'].shape == (n_obs, n_rep, n_treat)
    assert did_dml1.nuisance_targets['ml_m'].shape == (n_obs, n_rep, n_treat)

    assert did_cs_dml1.nuisance_targets['ml_g_d0_t0'].shape == (n_obs, n_rep, n_treat)
    assert did_cs_dml1.nuisance_targets['ml_g_d0_t1'].shape == (n_obs, n_rep, n_treat)
    assert did_cs_dml1.nuisance_targets['ml_g_d1_t0'].shape == (n_obs, n_rep, n_treat)
    assert did_cs_dml1.nuisance_targets['ml_g_d1_t1'].shape == (n_obs, n_rep, n_treat)
    assert did_cs_dml1.nuisance_targets['ml_m'].shape == (n_obs, n_rep, n_treat)


@pytest.mark.ci
def test_rmses():
    assert plr_dml1.rmses['ml_l'].shape == (n_rep, n_treat)
    assert plr_dml1.rmses['ml_m'].shape == (n_rep, n_treat)

    assert pliv_dml1.rmses['ml_l'].shape == (n_rep, n_treat)
    assert pliv_dml1.rmses['ml_m'].shape == (n_rep, n_treat)
    assert pliv_dml1.rmses['ml_r'].shape == (n_rep, n_treat)

    assert irm_dml1.rmses['ml_g0'].shape == (n_rep, n_treat)
    assert irm_dml1.rmses['ml_g1'].shape == (n_rep, n_treat)
    assert irm_dml1.rmses['ml_m'].shape == (n_rep, n_treat)

    assert iivm_dml1.rmses['ml_g0'].shape == (n_rep, n_treat)
    assert iivm_dml1.rmses['ml_g1'].shape == (n_rep, n_treat)
    assert iivm_dml1.rmses['ml_m'].shape == (n_rep, n_treat)
    assert iivm_dml1.rmses['ml_r0'].shape == (n_rep, n_treat)
    assert iivm_dml1.rmses['ml_r1'].shape == (n_rep, n_treat)

    assert cvar_dml1.rmses['ml_g'].shape == (n_rep, n_treat)
    assert cvar_dml1.rmses['ml_m'].shape == (n_rep, n_treat)

    assert pq_dml1.rmses['ml_g'].shape == (n_rep, n_treat)
    assert pq_dml1.rmses['ml_m'].shape == (n_rep, n_treat)

    assert lpq_dml1.rmses['ml_g_du_z0'].shape == (n_rep, n_treat)
    assert lpq_dml1.rmses['ml_g_du_z1'].shape == (n_rep, n_treat)
    assert lpq_dml1.rmses['ml_m_z'].shape == (n_rep, n_treat)
    assert lpq_dml1.rmses['ml_m_d_z0'].shape == (n_rep, n_treat)
    assert lpq_dml1.rmses['ml_m_d_z1'].shape == (n_rep, n_treat)

    assert did_dml1.rmses['ml_g0'].shape == (n_rep, n_treat)
    assert did_dml1.rmses['ml_g1'].shape == (n_rep, n_treat)
    assert did_dml1.rmses['ml_m'].shape == (n_rep, n_treat)

    assert did_cs_dml1.rmses['ml_g_d0_t0'].shape == (n_rep, n_treat)
    assert did_cs_dml1.rmses['ml_g_d0_t1'].shape == (n_rep, n_treat)
    assert did_cs_dml1.rmses['ml_g_d1_t0'].shape == (n_rep, n_treat)
    assert did_cs_dml1.rmses['ml_g_d1_t1'].shape == (n_rep, n_treat)
    assert did_cs_dml1.rmses['ml_m'].shape == (n_rep, n_treat)


@pytest.mark.ci
def test_sensitivity():
    benchmarks = {'cf_y': [0.1, 0.2], 'cf_d': [0.15, 0.2], 'name': ["test1", "test2"]}
    assert isinstance(plr_dml1.sensitivity_summary, str)
    plr_dml1.sensitivity_analysis()
    assert isinstance(plr_dml1.sensitivity_summary, str)
    assert isinstance(plr_dml1.sensitivity_plot(), plotly.graph_objs._figure.Figure)
    assert isinstance(plr_dml1.sensitivity_plot(value='ci', benchmarks=benchmarks), plotly.graph_objs._figure.Figure)
    assert isinstance(plr_dml1._calc_sensitivity_analysis(cf_y=0.03, cf_d=0.03, rho=1.0, level=0.95), dict)
    assert isinstance(plr_dml1._calc_robustness_value(null_hypothesis=0.0, level=0.95, rho=1.0, idx_treatment=0), tuple)
    plr_benchmark = plr_dml1.sensitivity_benchmark(benchmarking_set=["X1"])
    assert isinstance(plr_benchmark, pd.DataFrame)

    assert isinstance(irm_dml1.sensitivity_summary, str)
    irm_dml1.sensitivity_analysis()
    assert isinstance(irm_dml1.sensitivity_summary, str)
    assert isinstance(irm_dml1.sensitivity_plot(), plotly.graph_objs._figure.Figure)
    assert isinstance(irm_dml1.sensitivity_plot(value='ci', benchmarks=benchmarks), plotly.graph_objs._figure.Figure)
    assert isinstance(irm_dml1._calc_sensitivity_analysis(cf_y=0.03, cf_d=0.03, rho=1.0, level=0.95), dict)
    assert isinstance(irm_dml1._calc_robustness_value(null_hypothesis=0.0, level=0.95, rho=1.0, idx_treatment=0), tuple)
<<<<<<< HEAD


@pytest.mark.ci
def test_policytree():
    features = dml_data_irm.data.drop(columns=["y", "d"])
    policy_tree = dml_irm.policy_tree(features, depth=1)
    assert isinstance(policy_tree, DoubleMLPolicyTree)
    assert isinstance(policy_tree.plot_tree(), list)
    predict_features = pd.DataFrame(np.random.normal(size=(5, 20)), columns=features.keys())
    assert isinstance(policy_tree.predict(predict_features), pd.DataFrame)
=======
    irm_benchmark = irm_dml1.sensitivity_benchmark(benchmarking_set=["X1"])
    assert isinstance(irm_benchmark, pd.DataFrame)

    assert isinstance(did_dml1.sensitivity_summary, str)
    did_dml1.sensitivity_analysis()
    assert isinstance(did_dml1.sensitivity_summary, str)
    assert isinstance(did_dml1.sensitivity_plot(), plotly.graph_objs._figure.Figure)
    assert isinstance(did_dml1.sensitivity_plot(value='ci', benchmarks=benchmarks), plotly.graph_objs._figure.Figure)
    assert isinstance(did_dml1._calc_sensitivity_analysis(cf_y=0.03, cf_d=0.03, rho=1.0, level=0.95), dict)
    assert isinstance(did_dml1._calc_robustness_value(null_hypothesis=0.0, level=0.95, rho=1.0, idx_treatment=0), tuple)
    did_benchmark = did_dml1.sensitivity_benchmark(benchmarking_set=['Z1'])
    assert isinstance(did_benchmark, pd.DataFrame)

    assert isinstance(did_cs_dml1.sensitivity_summary, str)
    did_cs_dml1.sensitivity_analysis()
    assert isinstance(did_cs_dml1.sensitivity_summary, str)
    assert isinstance(did_cs_dml1.sensitivity_plot(), plotly.graph_objs._figure.Figure)
    assert isinstance(did_cs_dml1.sensitivity_plot(value='ci', benchmarks=benchmarks), plotly.graph_objs._figure.Figure)
    assert isinstance(did_cs_dml1._calc_sensitivity_analysis(cf_y=0.03, cf_d=0.03, rho=1.0, level=0.95), dict)
    assert isinstance(did_cs_dml1._calc_robustness_value(null_hypothesis=0.0, level=0.95, rho=1.0, idx_treatment=0), tuple)
    did_cs_benchmark = did_cs_dml1.sensitivity_benchmark(benchmarking_set=['Z1'])
    assert isinstance(did_cs_benchmark, pd.DataFrame)
>>>>>>> 8ee95194
<|MERGE_RESOLUTION|>--- conflicted
+++ resolved
@@ -373,18 +373,6 @@
     assert isinstance(irm_dml1.sensitivity_plot(value='ci', benchmarks=benchmarks), plotly.graph_objs._figure.Figure)
     assert isinstance(irm_dml1._calc_sensitivity_analysis(cf_y=0.03, cf_d=0.03, rho=1.0, level=0.95), dict)
     assert isinstance(irm_dml1._calc_robustness_value(null_hypothesis=0.0, level=0.95, rho=1.0, idx_treatment=0), tuple)
-<<<<<<< HEAD
-
-
-@pytest.mark.ci
-def test_policytree():
-    features = dml_data_irm.data.drop(columns=["y", "d"])
-    policy_tree = dml_irm.policy_tree(features, depth=1)
-    assert isinstance(policy_tree, DoubleMLPolicyTree)
-    assert isinstance(policy_tree.plot_tree(), list)
-    predict_features = pd.DataFrame(np.random.normal(size=(5, 20)), columns=features.keys())
-    assert isinstance(policy_tree.predict(predict_features), pd.DataFrame)
-=======
     irm_benchmark = irm_dml1.sensitivity_benchmark(benchmarking_set=["X1"])
     assert isinstance(irm_benchmark, pd.DataFrame)
 
@@ -407,4 +395,13 @@
     assert isinstance(did_cs_dml1._calc_robustness_value(null_hypothesis=0.0, level=0.95, rho=1.0, idx_treatment=0), tuple)
     did_cs_benchmark = did_cs_dml1.sensitivity_benchmark(benchmarking_set=['Z1'])
     assert isinstance(did_cs_benchmark, pd.DataFrame)
->>>>>>> 8ee95194
+
+
+@pytest.mark.ci
+def test_policytree():
+    features = dml_data_irm.data.drop(columns=["y", "d"])
+    policy_tree = dml_irm.policy_tree(features, depth=1)
+    assert isinstance(policy_tree, DoubleMLPolicyTree)
+    assert isinstance(policy_tree.plot_tree(), list)
+    predict_features = pd.DataFrame(np.random.normal(size=(5, 20)), columns=features.keys())
+    assert isinstance(policy_tree.predict(predict_features), pd.DataFrame)