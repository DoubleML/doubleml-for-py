from setuptools import setup, find_packages

with open('README.md', 'r') as fh:
    long_description = fh.read()

PROJECT_URLS = {
    'Documentation': 'http://docs.doubleml.org',
    'Source Code': 'https://github.com/DoubleML/doubleml-for-py',
    'Bug Tracker': 'https://github.com/DoubleML/doubleml-for-py/issues',
}

setup(
    name='DoubleML',
<<<<<<< HEAD
    version='0.1.0',
=======
    version='0.2.dev0',
>>>>>>> 04bd1fe4
    author='Bach, P., Chernozhukov, V., Kurz, M. S., and Spindler, M.',
    maintainer='Malte S. Kurz',
    maintainer_email='malte.simon.kurz@uni-hamburg.de',
    description='Double Machine Learning in Python',
    long_description=long_description,
    long_description_content_type='text/markdown',
    url='http://docs.doubleml.org',
    project_urls=PROJECT_URLS,
    packages=find_packages(),
    install_requires=[
        'joblib',
        'numpy',
        'pandas',
        'scipy',
        'sklearn',
        'statsmodels',
    ],
    python_requires=">=3.6",
    classifiers=[
        'Programming Language :: Python :: 3',
        'Programming Language :: Python :: 3.6',
        'Programming Language :: Python :: 3.7',
        'Programming Language :: Python :: 3.8',
        'Programming Language :: Python :: 3.9',
        'License :: OSI Approved :: MIT License',
        'Operating System :: OS Independent',
    ],
)<|MERGE_RESOLUTION|>--- conflicted
+++ resolved
@@ -11,11 +11,7 @@
 
 setup(
     name='DoubleML',
-<<<<<<< HEAD
-    version='0.1.0',
-=======
-    version='0.2.dev0',
->>>>>>> 04bd1fe4
+    version='0.1.1',
     author='Bach, P., Chernozhukov, V., Kurz, M. S., and Spindler, M.',
     maintainer='Malte S. Kurz',
     maintainer_email='malte.simon.kurz@uni-hamburg.de',
