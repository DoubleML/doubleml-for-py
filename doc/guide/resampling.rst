Sample-splitting, cross-fitting and repeated cross-fitting
----------------------------------------------------------

Sample-splitting and the application of cross-fitting is a central part of double/debiased machine learning (DML).
For all DML models
:class:`~doubleml.double_ml_plr.DoubleMLPLR`,
:class:`~doubleml.double_ml_pliv.DoubleMLPLIV`,
:class:`~doubleml.double_ml_irm.DoubleMLIRM`,
and :class:`~doubleml.double_ml_iivm.DoubleMLIIVM`
the specification is done via the parameters ``n_folds`` and ``n_rep``.
Advanced resampling techniques can be obtained via the boolean parameters
``draw_sample_splitting`` and ``apply_cross_fitting`` as well as the methods
``draw_sample_splitting()`` and ``set_sample_splitting()``.

As an example we consider a partially linear regression model (PLR)
implemented in :class:`~doubleml.double_ml_plr.DoubleMLPLR`.

.. tabbed:: Python

    .. ipython:: python

        import doubleml as dml
        import numpy as np
        from doubleml.datasets import make_plr_data
        from sklearn.ensemble import RandomForestRegressor
        from sklearn.base import clone

        learner = RandomForestRegressor(max_depth=2, n_estimators=10)
        ml_g = clone(learner)
        ml_m = clone(learner)
        np.random.seed(123)
        data = make_plr_data()
        obj_dml_data = dml.DoubleMLData(data, 'y', 'd')

.. tabbed:: R

    .. jupyter-execute::

        library(DoubleML)
        library(mlr3)
        lgr::get_logger("mlr3")$set_threshold("warn")
        library(mlr3learners)
        library(data.table)

        learner = "regr.ranger"
        ml_g = learner
        ml_m = learner
        data("data_plr")
        data = data_plr
        obj_dml_data = DoubleMLData$new(data,
                                        y_col = "y",
                                        d_cols = "d")

.. _k-fold-cross-fitting:

Cross-fitting with :math:`K` folds
++++++++++++++++++++++++++++++++++

The default setting is ``n_folds = 5`` and ``n_rep = 1``, i.e.,
:math:`K=5` folds and no repeated cross-fitting.

.. tabbed:: Python

    .. ipython:: python

<<<<<<< HEAD
        dml_plr_obj =dml.DoubleMLPLR(obj_dml_data, ml_g, ml_m, n_folds = 5, n_rep_cross_fit = 1)
=======
        dml_plr_obj = dml.DoubleMLPLR(obj_dml_data, ml_g, ml_m, n_folds = 5, n_rep = 1)
>>>>>>> 65406f2f
        print(dml_plr_obj.n_folds)
        print(dml_plr_obj.n_rep)

.. tabbed:: R

    .. jupyter-execute::

        dml_plr_obj = DoubleMLPLR$new(obj_dml_data, ml_g, ml_m, n_folds = 5, n_rep_cross_fit = 1)
        print(dml_plr_obj$n_folds)
        print(dml_plr_obj$n_rep_cross_fit)

During the initialization of a DML model like :class:`~doubleml.double_ml_plr.DoubleMLPLR` a :math:`K`-fold random
partition :math:`(I_k)_{k=1}^{K}` of observation indices is generated.
The :math:`K`-fold random partition is stored in the ``smpls`` attribute of the DML model object.

.. TODO: add more detailed describtion of the ``smpls`` list. Or refer to the attribute description.

.. tabbed:: Python

    .. ipython:: python

        print(dml_plr_obj.smpls)

.. tabbed:: R

    .. jupyter-execute::

        dml_plr_obj$smpls

For each :math:`k \in [K] = \lbrace 1, \ldots, K]` the nuisance ML estimator

    .. math::

        \hat{\eta}_{0,k} = \hat{\eta}_{0,k}\big((W_i)_{i\not\in I_k}\big)

is based on the observations of all other :math:`k-1` folds.
The values of the two score function components
:math:`\psi_a(W_i; \hat{\eta}_0)` and :math:`\psi_b(W_i; \hat{\eta}_0))`
for each observation index :math:`i \in I_k` are computed and
stored in the attributes ``psi_a`` and ``psi_b``.

.. tabbed:: Python

    .. ipython:: python

        dml_plr_obj.fit()
        print(dml_plr_obj.psi_a[:5])
        print(dml_plr_obj.psi_b[:5])

.. tabbed:: R

    .. jupyter-execute::

        dml_plr_obj$fit()
        print(dml_plr_obj$.__enclos_env__$private$psi_a[1:5, ,1])
        print(dml_plr_obj$.__enclos_env__$private$psi_b[1:5, ,1])

Repeated cross-fitting with :math:`K` folds and :math:`M` repetition
++++++++++++++++++++++++++++++++++++++++++++++++++++++++++++++++++++

Repeated cross-fitting is obtained by choosing a value :math:`M>1` for the number of repetition ``n_rep``.
It results in :math:`M` random :math:`K`-fold partitions being drawn.

.. tabbed:: Python

    .. ipython:: python

        dml_plr_obj = dml.DoubleMLPLR(obj_dml_data, ml_g, ml_m, n_folds = 5, n_rep = 10)
        print(dml_plr_obj.n_folds)
        print(dml_plr_obj.n_rep)

.. tabbed:: R

    .. jupyter-execute::

        dml_plr_obj = DoubleMLPLR$new(obj_dml_data, ml_g, ml_m, n_folds = 5, n_rep_cross_fit = 10)
        print(dml_plr_obj$n_folds)
        print(dml_plr_obj$n_rep_cross_fit)

For each of the :math:`M` partitions, the nuisance ML models are estimated and score functions computed as described
in :ref:`k-fold-cross-fitting`.
The resulting values of the score functions are stored in 3-dimensional arrays ``psi_a`` and ``psi_b``, where the
row index corresponds the observation index :math:`i \in [N] = \lbrace 1, \ldots, N]`
and the column index to the partition :math:`m \in [M] = \lbrace 1, \ldots, M]`.
The third dimension refers to the treatment variable and becomes non-singleton in case of multiple treatment variables.

.. TODO: decide whether we always place hints with regards to the multiple treatment case or whether we always refer to the case of one treatment variable and the multiple treatment case is handled in one section of the documentation which is solely discussing the multiple treatment case.
.. Note that in case of multiple treatment variables the score functions are 3-dimensional arrays where the third dimension
.. refers to the different treatment variables.

.. tabbed:: Python

    .. ipython:: python

        dml_plr_obj.fit()
        print(dml_plr_obj.psi_a[:5, :, 0])
        print(dml_plr_obj.psi_b[:5, :, 0])

.. tabbed:: R

    .. jupyter-execute::

        dml_plr_obj$fit()
        print(dml_plr_obj$.__enclos_env__$private$psi_a[1:5, ,1])
        print(dml_plr_obj$.__enclos_env__$private$psi_b[1:5, ,1])

We estimate the causal parameter :math:`\tilde{\theta}_{0,m}` for each of the :math:`M` partitions with a DML
algorithm as described in :ref:`dml-algo`.
Standard errors are obtained as described in :ref:`se-confint`.
The aggregation of the estimates of the causal parameter and its standard errors is done using the median

    .. math::
        \tilde{\theta}_{0} &= \text{Median}\big((\tilde{\theta}_{0,m})_{m \in [M]}\big),

        \hat{\sigma} &= \sqrt{\text{Median}\big(\hat{\sigma}_m^2 - N (\tilde{\theta}_{0,m} - \tilde{\theta}_{0})^2\big)}.

The estimate of the causal parameter :math:`\tilde{\theta}_{0}` is stored in the ``coef`` attribute
and the asymptotic standard error :math:`\hat{\sigma}/\sqrt{N}` in ``se``.

.. tabbed:: Python

    .. ipython:: python

        print(dml_plr_obj.coef)
        print(dml_plr_obj.se)

.. tabbed:: R

    .. jupyter-execute::

        print(dml_plr_obj$coef)
        print(dml_plr_obj$se)

The parameter estimates :math:`(\tilde{\theta}_{0,m})_{m \in [M]}` and asymptotic standard errors
:math:`(\hat{\sigma}_m)_{m \in [M]}` for each of the :math:`M` partitions are stored in the attributes
``_all_coef`` and ``_all_se``, respectively.

.. tabbed:: Python

    .. ipython:: python

        print(dml_plr_obj._all_coef)
        print(dml_plr_obj._all_se)

.. tabbed:: R

    .. jupyter-execute::

        print(dml_plr_obj$.__enclos_env__$private$all_coef)
        print(dml_plr_obj$.__enclos_env__$private$all_se)

Externally provide a sample splitting / partition
+++++++++++++++++++++++++++++++++++++++++++++++++

All DML models allow a partition to be provided externally via the method ``set_sample_splitting()``.
For example we can use the K-Folds cross-validator of sklearn :py:class:`~sklearn.model_selection.KFold` in order to
generate a sample splitting and provide it to the DML model object.
Note that by setting ``draw_sample_splitting = False`` one can prevent that a partition is drawn during initialization
of the DML model object.
The following are equivalent.
In the first sample code, we use the standard interface and draw the sample-splitting with :math:`K=4` folds during
initialization of the :class:`~doubleml.double_ml_plr.DoubleMLPLR` object.

.. tabbed:: Python

    .. ipython:: python

        np.random.seed(314)
        dml_plr_obj_internal = dml.DoubleMLPLR(obj_dml_data, ml_g, ml_m, n_folds = 4)
        dml_plr_obj_internal.fit()
        print(dml_plr_obj_internal.summary)

.. tabbed:: R

    .. jupyter-execute::

        set.seed(314)
        dml_plr_obj_internal = DoubleMLPLR$new(obj_dml_data, ml_g, ml_m, n_folds = 4)
        dml_plr_obj_internal$fit()
        dml_plr_obj_internal$summary()

In the second sample code, we use the K-Folds cross-validator of sklearn :py:class:`~sklearn.model_selection.KFold`
and set the partition via the ``set_sample_splitting()`` method.

.. tabbed:: Python

    .. ipython:: python

        dml_plr_obj_external = dml.DoubleMLPLR(obj_dml_data, ml_g, ml_m, draw_sample_splitting = False)

        from sklearn.model_selection import KFold
        np.random.seed(314)
        kf = KFold(n_splits=4, shuffle=True)
        smpls = [[(train, test) for train, test in kf.split(obj_dml_data.x)]]

        dml_plr_obj_external.set_sample_splitting(smpls)
        dml_plr_obj_external.fit()
        print(dml_plr_obj_external.summary)

.. tabbed:: R

    .. jupyter-execute::

        dml_plr_obj_external = DoubleMLPLR$new(obj_dml_data, ml_g, ml_m, draw_sample_splitting = FALSE)

        set.seed(314)
        # set up a task and cross-validation resampling scheme in mlr3
        my_task = Task$new("help task", "regr", data)
        my_sampling = rsmp("cv", folds = 4)$instantiate(my_task)

        train_ids = lapply(1:4, function(x) my_sampling$train_set(x))
        test_ids = lapply(1:4, function(x) my_sampling$test_set(x))
        smpls = list(list(train_ids = train_ids, test_ids = test_ids))

        dml_plr_obj_external$set_samples(smpls)
        dml_plr_obj_external$fit()
        dml_plr_obj_external$summary()

Sample-splitting without cross-fitting
++++++++++++++++++++++++++++++++++++++

The boolean flag ``apply_cross_fitting`` allows to estimate DML models without applying cross-fitting.
It results in randomly splitting the sample into two parts.
The first half of the data is used for the estimation of the nuisance ML models and the second half for estimating the
causal parameter.
Note that cross-fitting performs well empirically and is recommended to remove bias induced by overfitting, see also
:ref:`bias_overfitting`.

.. tabbed:: Python

    .. ipython:: python

        dml_plr_obj_external = dml.DoubleMLPLR(obj_dml_data, ml_g, ml_m,
                                               n_folds = 2, apply_cross_fitting = False)
        dml_plr_obj_external.fit()
        print(dml_plr_obj_external.summary)
        print(dml_plr_obj_external.n_obs)
        print(dml_plr_obj_external.psi.shape)

.. tabbed:: R

    .. jupyter-execute::

        dml_plr_obj_external = DoubleMLPLR$new(obj_dml_data, ml_g, ml_m,
                                               n_folds = 2, apply_cross_fitting = FALSE)
        dml_plr_obj_external$fit()
        dml_plr_obj_external$summary()
        print(dml_plr_obj_external$data$n_obs())
        print(dim(dml_plr_obj_external$.__enclos_env__$private$psi))
Note, that in order to split data unevenly into train and test the interface to externally set the sample splitting
via ``set_sample_splitting()`` needs to be applied, like for example:

.. tabbed:: Python

    .. ipython:: python

        dml_plr_obj_external = dml.DoubleMLPLR(obj_dml_data, ml_g, ml_m,
                                               n_folds = 2, apply_cross_fitting = False, draw_sample_splitting = False)

        from sklearn.model_selection import train_test_split
        smpls = train_test_split(np.arange(obj_dml_data.n_obs), train_size=0.8)
        smpls = [np.sort(x) for x in smpls]  # only sorted indices are supported
        dml_plr_obj_external.set_sample_splitting([[smpls]])

        dml_plr_obj_external.fit()
        print(dml_plr_obj_external.summary)
        print(dml_plr_obj_external.n_obs)
        print(dml_plr_obj_external.psi.shape)

.. tabbed:: R

    .. jupyter-execute::

        dml_plr_obj_external = DoubleMLPLR$new(obj_dml_data, ml_g, ml_m,
                                                n_folds = 2, apply_cross_fitting = FALSE, draw_sample_splitting = FALSE)

        set.seed(314)
        # set up a task and cross-validation resampling scheme in mlr3
        my_task = Task$new("help task", "regr", data)
        my_sampling = rsmp("holdout", ratio = 0.8)$instantiate(my_task)

        train_ids = list(my_sampling$train_set(1))
        test_ids = list(my_sampling$test_set(1))
        smpls = list(list(train_ids = train_ids, test_ids = test_ids))

        dml_plr_obj_external$set_samples(smpls)
        dml_plr_obj_external$fit()
        dml_plr_obj_external$summary()
        print(dml_plr_obj_external$data$n_obs())
        print(dim(dml_plr_obj_external$.__enclos_env__$private$psi))<|MERGE_RESOLUTION|>--- conflicted
+++ resolved
@@ -63,11 +63,7 @@
 
     .. ipython:: python
 
-<<<<<<< HEAD
-        dml_plr_obj =dml.DoubleMLPLR(obj_dml_data, ml_g, ml_m, n_folds = 5, n_rep_cross_fit = 1)
-=======
         dml_plr_obj = dml.DoubleMLPLR(obj_dml_data, ml_g, ml_m, n_folds = 5, n_rep = 1)
->>>>>>> 65406f2f
         print(dml_plr_obj.n_folds)
         print(dml_plr_obj.n_rep)
 
