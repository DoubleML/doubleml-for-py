# Configuration file for the Sphinx documentation builder.
#
# This file only contains a selection of the most common options. For a full
# list see the documentation:
# https://www.sphinx-doc.org/en/master/usage/configuration.html

# -- Path setup --------------------------------------------------------------

# If extensions (or modules to document with autodoc) are in another directory,
# add these directories to sys.path here. If the directory is relative to the
# documentation root, use os.path.abspath to make it absolute, like shown here.
#
import os
import sys
sys.path.insert(0, os.path.abspath('..'))


# -- Project information -----------------------------------------------------

project = 'DoubleML'
copyright = '2021, Bach, P., Chernozhukov, V., Kurz, M. S., and Spindler, M.'
author = 'Bach, P., Chernozhukov, V., Kurz, M. S., and Spindler, M.'

# The full version, including alpha/beta/rc tags
<<<<<<< HEAD
release = '0.7.0'
=======
release = '0.8.dev0'
>>>>>>> 8431daf9


# -- General configuration ---------------------------------------------------

# Add any Sphinx extension module names here, as strings. They can be
# extensions coming with Sphinx (named 'sphinx.ext.*') or your custom
# ones.
extensions = [
    'sphinx.ext.autodoc',
    'sphinx.ext.autosummary',
    'sphinx.ext.coverage',
    'sphinx.ext.intersphinx',
    'sphinx.ext.mathjax',
    'sphinx.ext.napoleon',
]

# Add any paths that contain templates here, relative to this directory.
templates_path = ['_templates']

# List of patterns, relative to source directory, that match files and
# directories to ignore when looking for source files.
# This pattern also affects html_static_path and html_extra_path.
exclude_patterns = ['_build', 'Thumbs.db', '.DS_Store']

master_doc = 'index'

autoclass_content = 'class'
autosummary_generate = True

# -- Options for HTML output -------------------------------------------------

# The theme to use for HTML and HTML Help pages.  See the documentation for
# a list of builtin themes.
#
html_theme = 'pydata_sphinx_theme'

html_theme_options = {
    'github_url': 'https://github.com/DoubleML/doubleml-for-py',
    'navigation_with_keys': False,
    'show_toc_level': 0
}

# Add any paths that contain custom static files (such as style sheets) here,
# relative to this directory. They are copied after the builtin static files,
# so a file named "default.css" will overwrite the builtin "default.css".
# html_static_path = ['_static']

# -- Extension configuration -------------------------------------------------

# intersphinx configuration
intersphinx_mapping = {
    'python': ('https://docs.python.org/{.major}'.format(sys.version_info), None),
    'sklearn': ('https://scikit-learn.org/stable/', None),
    'numpy': ('https://numpy.org/doc/stable/', None),
    'pandas': ('https://pandas.pydata.org/pandas-docs/stable/', None),
    'statsmodels': ('https://www.statsmodels.org/stable/', None),
}<|MERGE_RESOLUTION|>--- conflicted
+++ resolved
@@ -22,11 +22,7 @@
 author = 'Bach, P., Chernozhukov, V., Kurz, M. S., and Spindler, M.'
 
 # The full version, including alpha/beta/rc tags
-<<<<<<< HEAD
-release = '0.7.0'
-=======
-release = '0.8.dev0'
->>>>>>> 8431daf9
+release = '0.7.1'
 
 
 # -- General configuration ---------------------------------------------------
