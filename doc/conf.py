# Configuration file for the Sphinx documentation builder.
#
# This file only contains a selection of the most common options. For a full
# list see the documentation:
# https://www.sphinx-doc.org/en/master/usage/configuration.html

# -- Path setup --------------------------------------------------------------

# If extensions (or modules to document with autodoc) are in another directory,
# add these directories to sys.path here. If the directory is relative to the
# documentation root, use os.path.abspath to make it absolute, like shown here.
#
import os
import sys

sys.path.insert(0, os.path.abspath(".."))


# -- Project information -----------------------------------------------------

project = "DoubleML"
copyright = "2021, Bach, P., Chernozhukov, V., Klaassen, S., Kurz, M. S., and Spindler, M."
author = "Bach, P., Chernozhukov, V., Klaassen, S., Kurz, M. S., and Spindler, M."

# The full version, including alpha/beta/rc tags
<<<<<<< HEAD
release = "0.11.0"
=======
release = "0.12.dev0"
>>>>>>> 48936a7c


# -- General configuration ---------------------------------------------------

# Add any Sphinx extension module names here, as strings. They can be
# extensions coming with Sphinx (named 'sphinx.ext.*') or your custom
# ones.
extensions = [
    "sphinx.ext.autodoc",
    "sphinx.ext.autosummary",
    "sphinx.ext.coverage",
    "sphinx.ext.intersphinx",
    "sphinx.ext.mathjax",
    "sphinx.ext.napoleon",
]

# Add any paths that contain templates here, relative to this directory.
templates_path = ["_templates"]

# List of patterns, relative to source directory, that match files and
# directories to ignore when looking for source files.
# This pattern also affects html_static_path and html_extra_path.
exclude_patterns = ["_build", "Thumbs.db", ".DS_Store"]

master_doc = "index"

autoclass_content = "class"
autosummary_generate = True

# -- Options for HTML output -------------------------------------------------

# The theme to use for HTML and HTML Help pages.  See the documentation for
# a list of builtin themes.
#
html_theme = "pydata_sphinx_theme"

html_theme_options = {
    "github_url": "https://github.com/DoubleML/doubleml-for-py",
    "navigation_with_keys": False,
    "show_toc_level": 0,
}

# Add any paths that contain custom static files (such as style sheets) here,
# relative to this directory. They are copied after the builtin static files,
# so a file named "default.css" will overwrite the builtin "default.css".
# html_static_path = ['_static']

# -- Extension configuration -------------------------------------------------

# intersphinx configuration
intersphinx_mapping = {
    "python": ("https://docs.python.org/{.major}".format(sys.version_info), None),
    "sklearn": ("https://scikit-learn.org/stable/", None),
    "numpy": ("https://numpy.org/doc/stable/", None),
    "pandas": ("https://pandas.pydata.org/pandas-docs/stable/", None),
    "statsmodels": ("https://www.statsmodels.org/stable/", None),
}<|MERGE_RESOLUTION|>--- conflicted
+++ resolved
@@ -23,11 +23,7 @@
 author = "Bach, P., Chernozhukov, V., Klaassen, S., Kurz, M. S., and Spindler, M."
 
 # The full version, including alpha/beta/rc tags
-<<<<<<< HEAD
-release = "0.11.0"
-=======
-release = "0.12.dev0"
->>>>>>> 48936a7c
+release = "0.11.1"
 
 
 # -- General configuration ---------------------------------------------------
