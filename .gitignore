# Byte-compiled / optimized / DLL files
__pycache__/
*.py[cod]
*$py.class

# C extensions
*.so

# Distribution / packaging
.Python
build/
develop-eggs/
dist/
downloads/
eggs/
.eggs/
lib/
lib64/
parts/
sdist/
var/
wheels/
pip-wheel-metadata/
share/python-wheels/
*.egg-info/
.installed.cfg
*.egg
MANIFEST
<<<<<<< HEAD
.idea
=======
*.idea
>>>>>>> 0dcd89c7
<|MERGE_RESOLUTION|>--- conflicted
+++ resolved
@@ -26,8 +26,4 @@
 .installed.cfg
 *.egg
 MANIFEST
-<<<<<<< HEAD
-.idea
-=======
-*.idea
->>>>>>> 0dcd89c7
+*.idea